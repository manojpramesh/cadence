--- conflicted
+++ resolved
@@ -448,13 +448,9 @@
 	case cadence.Bool:
 		return interpreter.BoolValue(v), nil
 	case cadence.String:
-<<<<<<< HEAD
 		return importString(inter, v), nil
-=======
-		return interpreter.NewStringValue(string(v)), nil
 	case cadence.Character:
 		return interpreter.NewCharacterValue(string(v)), nil
->>>>>>> 81297786
 	case cadence.Bytes:
 		return interpreter.ByteSliceToByteArrayValue(inter, v), nil
 	case cadence.Address:
