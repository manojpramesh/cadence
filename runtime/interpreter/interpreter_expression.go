/*
 * Cadence - The resource-oriented smart contract programming language
 *
 * Copyright 2019-2021 Dapper Labs, Inc.
 *
 * Licensed under the Apache License, Version 2.0 (the "License");
 * you may not use this file except in compliance with the License.
 * You may obtain a copy of the License at
 *
 *   http://www.apache.org/licenses/LICENSE-2.0
 *
 * Unless required by applicable law or agreed to in writing, software
 * distributed under the License is distributed on an "AS IS" BASIS,
 * WITHOUT WARRANTIES OR CONDITIONS OF ANY KIND, either express or implied.
 * See the License for the specific language governing permissions and
 * limitations under the License.
 */

package interpreter

import (
	"math/big"
	"time"

	"github.com/onflow/cadence/fixedpoint"
	"github.com/onflow/cadence/runtime/ast"
	"github.com/onflow/cadence/runtime/common"
	"github.com/onflow/cadence/runtime/errors"
	"github.com/onflow/cadence/runtime/sema"
)

// assignmentGetterSetter returns a getter/setter function pair
// for the target expression
//
func (interpreter *Interpreter) assignmentGetterSetter(expression ast.Expression) getterSetter {
	switch expression := expression.(type) {
	case *ast.IdentifierExpression:
		return interpreter.identifierExpressionGetterSetter(expression)

	case *ast.IndexExpression:
		return interpreter.indexExpressionGetterSetter(expression)

	case *ast.MemberExpression:
		return interpreter.memberExpressionGetterSetter(expression)

	default:
		return getterSetter{
			get: func(_ bool) Value {
				return interpreter.evalExpression(expression)
			},
			set: func(_ Value) {
				panic(errors.NewUnreachableError())
			},
		}
	}
}

// identifierExpressionGetterSetter returns a getter/setter function pair
// for the target identifier expression, wrapped in a trampoline
//
func (interpreter *Interpreter) identifierExpressionGetterSetter(identifierExpression *ast.IdentifierExpression) getterSetter {
	variable := interpreter.findVariable(identifierExpression.Identifier.Identifier)
	return getterSetter{
		get: func(_ bool) Value {
			return variable.GetValue()
		},
		set: func(value Value) {
			variable.SetValue(value)
		},
	}
}

// indexExpressionGetterSetter returns a getter/setter function pair
// for the target index expression
//
func (interpreter *Interpreter) indexExpressionGetterSetter(indexExpression *ast.IndexExpression) getterSetter {
	target, ok := interpreter.evalExpression(indexExpression.TargetExpression).(ValueIndexableValue)
	if !ok {
		panic(errors.NewUnreachableError())
	}
	indexingValue := interpreter.evalExpression(indexExpression.IndexingExpression)
	getLocationRange := locationRangeGetter(interpreter.Location, indexExpression)
	_, isNestedResourceMove := interpreter.Program.Elaboration.IsNestedResourceMoveExpression[indexExpression]
	return getterSetter{
		target: target,
		get: func(_ bool) Value {
			if isNestedResourceMove {
				return target.RemoveKey(interpreter, getLocationRange, indexingValue)
			} else {
				return target.GetKey(interpreter, getLocationRange, indexingValue)
			}
		},
		set: func(value Value) {
			if isNestedResourceMove {
				target.InsertKey(interpreter, getLocationRange, indexingValue, value)
			} else {
				target.SetKey(interpreter, getLocationRange, indexingValue, value)
			}
		},
	}
}

// memberExpressionGetterSetter returns a getter/setter function pair
// for the target member expression
//
func (interpreter *Interpreter) memberExpressionGetterSetter(memberExpression *ast.MemberExpression) getterSetter {
	target := interpreter.evalExpression(memberExpression.Expression)
	identifier := memberExpression.Identifier.Identifier
	getLocationRange := locationRangeGetter(interpreter.Location, memberExpression)
	_, isNestedResourceMove := interpreter.Program.Elaboration.IsNestedResourceMoveExpression[memberExpression]
	return getterSetter{
		target: target,
		get: func(allowMissing bool) Value {
			isOptional := memberExpression.Optional

			if isOptional {
				switch typedTarget := target.(type) {
				case NilValue:
					return typedTarget

				case *SomeValue:
					target = typedTarget.Value

				default:
					panic(errors.NewUnreachableError())
				}
			}

			var resultValue Value
			if isNestedResourceMove {
				resultValue = target.(MemberAccessibleValue).RemoveMember(interpreter, getLocationRange, identifier)
			} else {
				resultValue = interpreter.getMember(target, getLocationRange, identifier)
			}
			if resultValue == nil && !allowMissing {
				panic(MissingMemberValueError{
					Name:          identifier,
					LocationRange: getLocationRange(),
				})
			}

			// If the member access is optional chaining, only wrap the result value
			// in an optional, if it is not already an optional value

			if isOptional {
				if _, ok := resultValue.(OptionalValue); !ok {
					resultValue = NewSomeValueNonCopying(resultValue)
				}
			}

			return resultValue
		},
		set: func(value Value) {
			interpreter.setMember(target, getLocationRange, identifier, value)
		},
	}
}

func (interpreter *Interpreter) VisitIdentifierExpression(expression *ast.IdentifierExpression) ast.Repr {
	name := expression.Identifier.Identifier
	variable := interpreter.findVariable(name)
	return variable.GetValue()
}

func (interpreter *Interpreter) evalExpression(expression ast.Expression) Value {
	return expression.Accept(interpreter).(Value)
}

func (interpreter *Interpreter) VisitBinaryExpression(expression *ast.BinaryExpression) ast.Repr {

	leftValue := interpreter.evalExpression(expression.Left)

	// We make this a thunk so that we can skip computing it for certain short-circuiting operations
	rightValue := func() Value {
		return interpreter.evalExpression(expression.Right)
	}

	error := func(right Value) {
		panic(InvalidOperandsError{
			Operation:     expression.Operation,
			LeftType:      leftValue.StaticType(),
			RightType:     right.StaticType(),
			LocationRange: locationRangeGetter(interpreter.Location, expression)(),
		})
	}

	switch expression.Operation {
	case ast.OperationPlus:
		left, leftOk := leftValue.(NumberValue)
		right, rightOk := rightValue().(NumberValue)
		if !leftOk || !rightOk {
			error(right)
		}
		return left.Plus(right)

	case ast.OperationMinus:
		left, leftOk := leftValue.(NumberValue)
		right, rightOk := rightValue().(NumberValue)
		if !leftOk || !rightOk {
			error(right)
		}
		return left.Minus(right)

	case ast.OperationMod:
		left, leftOk := leftValue.(NumberValue)
		right, rightOk := rightValue().(NumberValue)
		if !leftOk || !rightOk {
			error(right)
		}
		return left.Mod(right)

	case ast.OperationMul:
		left, leftOk := leftValue.(NumberValue)
		right, rightOk := rightValue().(NumberValue)
		if !leftOk || !rightOk {
			error(right)
		}
		return left.Mul(right)

	case ast.OperationDiv:
		left, leftOk := leftValue.(NumberValue)
		right, rightOk := rightValue().(NumberValue)
		if !leftOk || !rightOk {
			error(right)
		}
		return left.Div(right)

	case ast.OperationBitwiseOr:
		left, leftOk := leftValue.(IntegerValue)
		right, rightOk := rightValue().(IntegerValue)
		if !leftOk || !rightOk {
			error(right)
		}
		return left.BitwiseOr(right)

	case ast.OperationBitwiseXor:
		left, leftOk := leftValue.(IntegerValue)
		right, rightOk := rightValue().(IntegerValue)
		if !leftOk || !rightOk {
			error(right)
		}
		return left.BitwiseXor(right)

	case ast.OperationBitwiseAnd:
		left, leftOk := leftValue.(IntegerValue)
		right, rightOk := rightValue().(IntegerValue)
		if !leftOk || !rightOk {
			error(right)
		}
		return left.BitwiseAnd(right)

	case ast.OperationBitwiseLeftShift:
		left, leftOk := leftValue.(IntegerValue)
		right, rightOk := rightValue().(IntegerValue)
		if !leftOk || !rightOk {
			error(right)
		}
		return left.BitwiseLeftShift(right)

	case ast.OperationBitwiseRightShift:
		left, leftOk := leftValue.(IntegerValue)
		right, rightOk := rightValue().(IntegerValue)
		if !leftOk || !rightOk {
			error(right)
		}
		return left.BitwiseRightShift(right)

	case ast.OperationLess:
		left, leftOk := leftValue.(NumberValue)
		right, rightOk := rightValue().(NumberValue)
		if !leftOk || !rightOk {
			error(right)
		}
		return left.Less(right)

	case ast.OperationLessEqual:
		left, leftOk := leftValue.(NumberValue)
		right, rightOk := rightValue().(NumberValue)
		if !leftOk || !rightOk {
			error(right)
		}
		return left.LessEqual(right)

	case ast.OperationGreater:
		left, leftOk := leftValue.(NumberValue)
		right, rightOk := rightValue().(NumberValue)
		if !leftOk || !rightOk {
			error(right)
		}
		return left.Greater(right)

	case ast.OperationGreaterEqual:
		left, leftOk := leftValue.(NumberValue)
		right, rightOk := rightValue().(NumberValue)
		if !leftOk || !rightOk {
			error(right)
		}
		return left.GreaterEqual(right)

	case ast.OperationEqual:
		return interpreter.testEqual(leftValue, rightValue(), expression)

	case ast.OperationNotEqual:
		return !interpreter.testEqual(leftValue, rightValue(), expression)

	case ast.OperationOr:
		// interpret the left-hand side
		left, leftOk := leftValue.(BoolValue)
		if !leftOk {
			// ok to evaluate the right value here because we will abort afterwards
			error(rightValue())
		}
		// only interpret right-hand side if left-hand side is false
		if left {
			return left
		}

		// after interpreting the left-hand side,
		// interpret the right-hand side
		right, rightOk := rightValue().(BoolValue)
		if !rightOk {
			error(right)
		}
		return right

	case ast.OperationAnd:
		// interpret the left-hand side
		left, leftOk := leftValue.(BoolValue)
		if !leftOk {
			// ok to evaluate the right value here because we will abort afterwards
			error(rightValue())
		}
		// only interpret right-hand side if left-hand side is true
		if !left {
			return left
		}

		// after interpreting the left-hand side,
		// interpret the right-hand side
		right, rightOk := rightValue().(BoolValue)
		if !rightOk {
			error(right)
		}
		return right

	case ast.OperationNilCoalesce:
		// only evaluate right-hand side if left-hand side is nil
		if some, ok := leftValue.(*SomeValue); ok {
			return some.Value
		}

		value := rightValue()

		rightType := interpreter.Program.Elaboration.BinaryExpressionRightTypes[expression]
		resultType := interpreter.Program.Elaboration.BinaryExpressionResultTypes[expression]

		// NOTE: important to convert both any and optional
		return interpreter.ConvertAndBox(value, rightType, resultType)
	}

	panic(&unsupportedOperation{
		kind:      common.OperationKindBinary,
		operation: expression.Operation,
		Range:     ast.NewRangeFromPositioned(expression),
	})
}

func (interpreter *Interpreter) testEqual(left, right Value, hasPosition ast.HasPosition) BoolValue {
	left = interpreter.unbox(left)
	right = interpreter.unbox(right)

	leftEquatable, ok := left.(EquatableValue)
	if !ok {
		return false
	}

	getLocationRange := locationRangeGetter(interpreter.Location, hasPosition)

	return BoolValue(leftEquatable.Equal(interpreter, getLocationRange, right))
}

func (interpreter *Interpreter) VisitUnaryExpression(expression *ast.UnaryExpression) ast.Repr {
	value := interpreter.evalExpression(expression.Expression)

	switch expression.Operation {
	case ast.OperationNegate:
		boolValue, ok := value.(BoolValue)
		if !ok {
			panic(errors.NewUnreachableError())
		}
		return boolValue.Negate()

	case ast.OperationMinus:
		integerValue, ok := value.(NumberValue)
		if !ok {
			panic(errors.NewUnreachableError())
		}
		return integerValue.Negate()

	case ast.OperationMove:
		return value
	}

	panic(&unsupportedOperation{
		kind:      common.OperationKindUnary,
		operation: expression.Operation,
		Range:     ast.NewRangeFromPositioned(expression),
	})
}

func (interpreter *Interpreter) VisitBoolExpression(expression *ast.BoolExpression) ast.Repr {
	return BoolValue(expression.Value)
}

func (interpreter *Interpreter) VisitNilExpression(_ *ast.NilExpression) ast.Repr {
	return NilValue{}
}

func (interpreter *Interpreter) VisitIntegerExpression(expression *ast.IntegerExpression) ast.Repr {
	typ := interpreter.Program.Elaboration.IntegerExpressionType[expression]

	value := expression.Value

	if _, ok := typ.(*sema.AddressType); ok {
		return NewAddressValueFromBytes(value.Bytes())
	}

	// The ranges are checked at the checker level.
	// Hence it is safe to create the value without validation.
	return NewIntValue(value, typ)

}

// NewIntValue creates a Cadence interpreter value of a given subtype.
// This method assumes the range validations are done prior to calling this method. (i.e: at semantic level)
//
func NewIntValue(value *big.Int, intSubType sema.Type) Value {
	switch intSubType {
	case sema.IntType, sema.IntegerType, sema.SignedIntegerType:
		return NewIntValueFromBigInt(value)
	case sema.UIntType:
		return NewUIntValueFromBigInt(value)

	// Int*
	case sema.Int8Type:
		return Int8Value(value.Int64())
	case sema.Int16Type:
		return Int16Value(value.Int64())
	case sema.Int32Type:
		return Int32Value(value.Int64())
	case sema.Int64Type:
		return Int64Value(value.Int64())
	case sema.Int128Type:
		return NewInt128ValueFromBigInt(value)
	case sema.Int256Type:
		return NewInt256ValueFromBigInt(value)

	// UInt*
	case sema.UInt8Type:
		return UInt8Value(value.Int64())
	case sema.UInt16Type:
		return UInt16Value(value.Int64())
	case sema.UInt32Type:
		return UInt32Value(value.Int64())
	case sema.UInt64Type:
		return UInt64Value(value.Int64())
	case sema.UInt128Type:
		return NewUInt128ValueFromBigInt(value)
	case sema.UInt256Type:
		return NewUInt256ValueFromBigInt(value)

	// Word*
	case sema.Word8Type:
		return Word8Value(value.Int64())
	case sema.Word16Type:
		return Word16Value(value.Int64())
	case sema.Word32Type:
		return Word32Value(value.Int64())
	case sema.Word64Type:
		return Word64Value(value.Int64())

	default:
		panic(errors.NewUnreachableError())
	}
}

func (interpreter *Interpreter) VisitFixedPointExpression(expression *ast.FixedPointExpression) ast.Repr {
	// TODO: adjust once/if we support more fixed point types

	fixedPointSubType := interpreter.Program.Elaboration.FixedPointExpression[expression]

	value := fixedpoint.ConvertToFixedPointBigInt(
		expression.Negative,
		expression.UnsignedInteger,
		expression.Fractional,
		expression.Scale,
		sema.Fix64Scale,
	)
	switch fixedPointSubType {
	case sema.Fix64Type, sema.SignedFixedPointType:
		return Fix64Value(value.Int64())
	case sema.UFix64Type:
		return UFix64Value(value.Uint64())
	case sema.FixedPointType:
		if expression.Negative {
			return Fix64Value(value.Int64())
		} else {
			return UFix64Value(value.Uint64())
		}
	default:
		panic(errors.NewUnreachableError())
	}
}

func (interpreter *Interpreter) VisitStringExpression(expression *ast.StringExpression) ast.Repr {
	return NewStringValue(expression.Value)
}

func (interpreter *Interpreter) VisitArrayExpression(expression *ast.ArrayExpression) ast.Repr {
	values := interpreter.visitExpressionsNonCopying(expression.Values)

	argumentTypes := interpreter.Program.Elaboration.ArrayExpressionArgumentTypes[expression]
	arrayType := interpreter.Program.Elaboration.ArrayExpressionArrayType[expression]
	elementType := arrayType.ElementType(false)

	copies := make([]Value, len(values))
	for i, argument := range values {
		argumentType := argumentTypes[i]
		argumentExpression := expression.Values[i]
		getLocationRange := locationRangeGetter(interpreter.Location, argumentExpression)
		copies[i] = interpreter.transferAndConvert(argument, argumentType, elementType, getLocationRange)
	}

	// TODO: cache
	arrayStaticType := ConvertSemaArrayTypeToStaticArrayType(arrayType)

	return NewArrayValue(
		interpreter,
		arrayStaticType,
		common.Address{},
		copies...,
	)
}

func (interpreter *Interpreter) VisitDictionaryExpression(expression *ast.DictionaryExpression) ast.Repr {
	values := interpreter.visitEntries(expression.Entries)

	entryTypes := interpreter.Program.Elaboration.DictionaryExpressionEntryTypes[expression]
	dictionaryType := interpreter.Program.Elaboration.DictionaryExpressionType[expression]

	var keyValuePairs []Value

	for i, dictionaryEntryValues := range values {
		entryType := entryTypes[i]
		entry := expression.Entries[i]

		key := interpreter.transferAndConvert(
			dictionaryEntryValues.Key,
			entryType.KeyType,
			dictionaryType.KeyType,
			locationRangeGetter(interpreter.Location, entry.Key),
		)

		value := interpreter.transferAndConvert(
			dictionaryEntryValues.Value,
			entryType.ValueType,
			dictionaryType.ValueType,
			locationRangeGetter(interpreter.Location, entry.Value),
		)

		// TODO: panic for duplicate keys?

		keyValuePairs = append(
			keyValuePairs,
			key,
			value,
		)
	}

	dictionaryStaticType := ConvertSemaDictionaryTypeToStaticDictionaryType(dictionaryType)

	return NewDictionaryValue(interpreter, dictionaryStaticType, keyValuePairs...)
}

func (interpreter *Interpreter) VisitMemberExpression(expression *ast.MemberExpression) ast.Repr {
	const allowMissing = false
	return interpreter.memberExpressionGetterSetter(expression).get(allowMissing)
}

func (interpreter *Interpreter) VisitIndexExpression(expression *ast.IndexExpression) ast.Repr {
	typedResult, ok := interpreter.evalExpression(expression.TargetExpression).(ValueIndexableValue)
	if !ok {
		panic(errors.NewUnreachableError())
	}
	indexingValue := interpreter.evalExpression(expression.IndexingExpression)
	getLocationRange := locationRangeGetter(interpreter.Location, expression)
	return typedResult.GetKey(interpreter, getLocationRange, indexingValue)
}

func (interpreter *Interpreter) VisitConditionalExpression(expression *ast.ConditionalExpression) ast.Repr {
	value, ok := interpreter.evalExpression(expression.Test).(BoolValue)
	if !ok {
		panic(errors.NewUnreachableError())
	}
	if value {
		return interpreter.evalExpression(expression.Then)
	} else {
		return interpreter.evalExpression(expression.Else)
	}
}

func (interpreter *Interpreter) VisitInvocationExpression(invocationExpression *ast.InvocationExpression) ast.Repr {

	// tracing
	if interpreter.tracingEnabled {
		startTime := time.Now()
		defer func() {
			interpreter.reportFunctionTrace(invocationExpression.InvokedExpression.String(), time.Since(startTime))
		}()
	}

	// interpret the invoked expression
	result := interpreter.evalExpression(invocationExpression.InvokedExpression)

	// Handle optional chaining on member expression, if any:
	// - If the member expression is nil, finish execution
	// - If the member expression is some value, the wrapped value
	//   is the function value that should be invoked

	isOptionalChaining := false

	if invokedMemberExpression, ok :=
		invocationExpression.InvokedExpression.(*ast.MemberExpression); ok && invokedMemberExpression.Optional {

		isOptionalChaining = true

		switch typedResult := result.(type) {
		case NilValue:
			return typedResult

		case *SomeValue:
			result = typedResult.Value

		default:
			panic(errors.NewUnreachableError())
		}
	}

	function, ok := result.(FunctionValue)
	if !ok {
		panic(errors.NewUnreachableError())
	}
	// NOTE: evaluate all argument expressions in call-site scope, not in function body
	argumentExpressions := make([]ast.Expression, len(invocationExpression.Arguments))
	for i, argument := range invocationExpression.Arguments {
		argumentExpressions[i] = argument.Expression
	}

	arguments := interpreter.visitExpressionsNonCopying(argumentExpressions)

	typeParameterTypes :=
		interpreter.Program.Elaboration.InvocationExpressionTypeArguments[invocationExpression]
	argumentTypes :=
		interpreter.Program.Elaboration.InvocationExpressionArgumentTypes[invocationExpression]
	parameterTypes :=
		interpreter.Program.Elaboration.InvocationExpressionParameterTypes[invocationExpression]

	line := invocationExpression.StartPosition().Line

	interpreter.reportFunctionInvocation(line)

	resultValue := interpreter.invokeFunctionValue(
		function,
		arguments,
		argumentExpressions,
		argumentTypes,
		parameterTypes,
		typeParameterTypes,
		invocationExpression,
	)

	interpreter.reportInvokedFunctionReturn(line)

	// If this is invocation is optional chaining, wrap the result
	// as an optional, as the result is expected to be an optional
	if isOptionalChaining {
		resultValue = NewSomeValueNonCopying(resultValue)
	}

	return resultValue
}

func (interpreter *Interpreter) visitExpressionsNonCopying(expressions []ast.Expression) []Value {
	values := make([]Value, 0, len(expressions))

	for _, expression := range expressions {
		value := interpreter.evalExpression(expression)
		values = append(values, value)
	}

	return values
}

func (interpreter *Interpreter) visitEntries(entries []ast.DictionaryEntry) []DictionaryEntryValues {
	values := make([]DictionaryEntryValues, 0, len(entries))

	for _, entry := range entries {
		key := interpreter.evalExpression(entry.Key)
		value := interpreter.evalExpression(entry.Value)

		values = append(
			values,
			DictionaryEntryValues{
				Key:   key,
				Value: value,
			},
		)
	}

	return values
}

func (interpreter *Interpreter) VisitFunctionExpression(expression *ast.FunctionExpression) ast.Repr {

	// lexical scope: variables in functions are bound to what is visible at declaration time
	lexicalScope := interpreter.activations.CurrentOrNew()

	functionType := interpreter.Program.Elaboration.FunctionExpressionFunctionType[expression]

	var preConditions ast.Conditions
	if expression.FunctionBlock.PreConditions != nil {
		preConditions = *expression.FunctionBlock.PreConditions
	}

	var beforeStatements []ast.Statement
	var rewrittenPostConditions ast.Conditions

	if expression.FunctionBlock.PostConditions != nil {
		postConditionsRewrite :=
			interpreter.Program.Elaboration.PostConditionsRewrite[expression.FunctionBlock.PostConditions]

		rewrittenPostConditions = postConditionsRewrite.RewrittenPostConditions
		beforeStatements = postConditionsRewrite.BeforeStatements
	}

	statements := expression.FunctionBlock.Block.Statements

	return &InterpretedFunctionValue{
		Interpreter:      interpreter,
		ParameterList:    expression.ParameterList,
		Type:             functionType,
		Activation:       lexicalScope,
		BeforeStatements: beforeStatements,
		PreConditions:    preConditions,
		Statements:       statements,
		PostConditions:   rewrittenPostConditions,
	}
}

func (interpreter *Interpreter) VisitCastingExpression(expression *ast.CastingExpression) ast.Repr {
	value := interpreter.evalExpression(expression.Expression)

	expectedType := interpreter.Program.Elaboration.CastingTargetTypes[expression]

	switch expression.Operation {
	case ast.OperationFailableCast, ast.OperationForceCast:
		dynamicType := value.DynamicType(interpreter, SeenReferences{})
		isSubType := interpreter.IsSubType(dynamicType, expectedType)

		switch expression.Operation {
		case ast.OperationFailableCast:
			if !isSubType {
				return NilValue{}
			}

			return NewSomeValueNonCopying(value)

		case ast.OperationForceCast:
			if !isSubType {
				getLocationRange := locationRangeGetter(interpreter.Location, expression.Expression)
				panic(ForceCastTypeMismatchError{
					ExpectedType:  expectedType,
					LocationRange: getLocationRange(),
				})
			}

			return value

		default:
			panic(errors.NewUnreachableError())
		}

	case ast.OperationCast:
		staticValueType := interpreter.Program.Elaboration.CastingStaticValueTypes[expression]
		return interpreter.ConvertAndBox(value, staticValueType, expectedType)

	default:
		panic(errors.NewUnreachableError())
	}
}

func (interpreter *Interpreter) VisitCreateExpression(expression *ast.CreateExpression) ast.Repr {
	return interpreter.evalExpression(expression.InvocationExpression)
}

func (interpreter *Interpreter) VisitDestroyExpression(expression *ast.DestroyExpression) ast.Repr {
	value := interpreter.evalExpression(expression.Expression)

	getLocationRange := locationRangeGetter(interpreter.Location, expression)

	value.(ResourceKindedValue).Destroy(interpreter, getLocationRange)

	return VoidValue{}
}

func (interpreter *Interpreter) VisitReferenceExpression(referenceExpression *ast.ReferenceExpression) ast.Repr {

	borrowType := interpreter.Program.Elaboration.ReferenceExpressionBorrowTypes[referenceExpression]

	result := interpreter.evalExpression(referenceExpression.Expression)

<<<<<<< HEAD
	switch typ := borrowType.(type) {
	case *sema.OptionalType:
		innerBorrowType, ok := typ.Type.(*sema.ReferenceType)
		// we enforce this in the checker
		if !ok {
			panic(errors.NewUnreachableError())
		}
		switch result := result.(type) {
		// references to optionals are transformed into optional references, so move
		// the *SomeValue out to the reference itself
		case *SomeValue:
			return NewSomeValueNonCopying(&EphemeralReferenceValue{
				Authorized:   innerBorrowType.Authorized,
				Value:        result.Value,
				BorrowedType: innerBorrowType.Type,
			})
		case NilValue:
			return NilValue{}
		default:
			return &EphemeralReferenceValue{
				Authorized:   innerBorrowType.Authorized,
				Value:        result,
				BorrowedType: innerBorrowType.Type,
			}
		}
	case *sema.ReferenceType:
		return &EphemeralReferenceValue{
			Authorized:   typ.Authorized,
			Value:        result,
			BorrowedType: typ.Type,
		}
=======
	if result, ok := result.(ReferenceTrackedResourceKindedValue); ok {
		interpreter.trackReferencedResourceKindedValue(result.StorageID(), result)
	}

	return &EphemeralReferenceValue{
		Authorized:   borrowType.Authorized,
		Value:        result,
		BorrowedType: borrowType.Type,
>>>>>>> 3dc9f647
	}
	panic(errors.NewUnreachableError())
}

func (interpreter *Interpreter) VisitForceExpression(expression *ast.ForceExpression) ast.Repr {
	result := interpreter.evalExpression(expression.Expression)

	switch result := result.(type) {
	case *SomeValue:
		return result.Value

	case NilValue:
		panic(
			ForceNilError{
				LocationRange: LocationRange{
					Location: interpreter.Location,
					Range: ast.Range{
						StartPos: expression.EndPosition(),
						EndPos:   expression.EndPosition(),
					},
				},
			},
		)

	default:
		return result
	}
}

func (interpreter *Interpreter) VisitPathExpression(expression *ast.PathExpression) ast.Repr {
	domain := common.PathDomainFromIdentifier(expression.Domain.Identifier)

	return PathValue{
		Domain:     domain,
		Identifier: expression.Identifier.Identifier,
	}
}<|MERGE_RESOLUTION|>--- conflicted
+++ resolved
@@ -819,7 +819,10 @@
 
 	result := interpreter.evalExpression(referenceExpression.Expression)
 
-<<<<<<< HEAD
+	if result, ok := result.(ReferenceTrackedResourceKindedValue); ok {
+		interpreter.trackReferencedResourceKindedValue(result.StorageID(), result)
+	}
+
 	switch typ := borrowType.(type) {
 	case *sema.OptionalType:
 		innerBorrowType, ok := typ.Type.(*sema.ReferenceType)
@@ -851,16 +854,6 @@
 			Value:        result,
 			BorrowedType: typ.Type,
 		}
-=======
-	if result, ok := result.(ReferenceTrackedResourceKindedValue); ok {
-		interpreter.trackReferencedResourceKindedValue(result.StorageID(), result)
-	}
-
-	return &EphemeralReferenceValue{
-		Authorized:   borrowType.Authorized,
-		Value:        result,
-		BorrowedType: borrowType.Type,
->>>>>>> 3dc9f647
 	}
 	panic(errors.NewUnreachableError())
 }
