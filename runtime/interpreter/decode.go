/*
 * Cadence - The resource-oriented smart contract programming language
 *
 * Copyright 2019-2021 Dapper Labs, Inc.
 *
 * Licensed under the Apache License, Version 2.0 (the "License");
 * you may not use this file except in compliance with the License.
 * You may obtain a copy of the License at
 *
 *   http://www.apache.org/licenses/LICENSE-2.0
 *
 * Unless required by applicable law or agreed to in writing, software
 * distributed under the License is distributed on an "AS IS" BASIS,
 * WITHOUT WARRANTIES OR CONDITIONS OF ANY KIND, either express or implied.
 * See the License for the specific language governing permissions and
 * limitations under the License.
 */

package interpreter

import (
	"fmt"
	"io"
	"math"
	"math/big"
	"math/bits"
	"strconv"
	"strings"

	"github.com/fxamacker/cbor/v2"

	"github.com/onflow/cadence/runtime/common"
	"github.com/onflow/cadence/runtime/common/orderedmap"
	"github.com/onflow/cadence/runtime/sema"
)

type DecodingCallback func(value interface{}, path []string)

// A DecoderV5 decodes CBOR-encoded representations of values.
// It can decode storage format version 4 and later.
//
type DecoderV5 struct {
	decoder        *cbor.StreamDecoder
	owner          *common.Address
	version        uint16
	decodeCallback DecodingCallback
	isByteDecoder  bool
}

// maxInt is math.MaxInt32 or math.MaxInt64 depending on arch.
const maxInt = 1<<(bits.UintSize-1) - 1

// DecodeValue returns a value decoded from its CBOR-encoded representation,
// for the given owner (can be `nil`).  It can decode storage format
// version 4 and later.
//
// The given path is used to identify values in the object graph.
// For example, path elements are appended for array elements (the index),
// dictionary values (the key), and composites (the field name).
//
func DecodeValue(
	data []byte,
	owner *common.Address,
	path []string,
	version uint16,
	decodeCallback DecodingCallback,
) (
	Value,
	error,
) {
	decoder, err := NewByteDecoder(data, owner, version, decodeCallback)
	if err != nil {
		return nil, err
	}

	v, err := decoder.Decode(path)
	if err != nil {
		return nil, err
	}

	return v, nil
}

// NewDecoder initializes a DecoderV5 that will decode CBOR-encoded bytes from the
// given io.Reader.
//
// It sets the given address as the owner (can be `nil`).
//
func NewDecoder(
	reader io.Reader,
	owner *common.Address,
	version uint16,
	decodeCallback DecodingCallback,
) (
	*DecoderV5,
	error,
) {
	return &DecoderV5{
		decoder:        decMode.NewStreamDecoder(reader),
		owner:          owner,
		version:        version,
		decodeCallback: decodeCallback,
		isByteDecoder:  false,
	}, nil
}

func NewByteDecoder(
	data []byte,
	owner *common.Address,
	version uint16,
	decodeCallback DecodingCallback,
) (
	*DecoderV5,
	error,
) {
	return &DecoderV5{
		decoder:        decMode.NewByteStreamDecoder(data),
		owner:          owner,
		version:        version,
		decodeCallback: decodeCallback,
		isByteDecoder:  true,
	}, nil
}

var decMode = func() cbor.DecMode {
	decMode, err := cbor.DecOptions{
		IntDec:           cbor.IntDecConvertNone,
		MaxArrayElements: maxInt,
		MaxMapPairs:      maxInt,
		MaxNestedLevels:  math.MaxInt16,
	}.DecMode()
	if err != nil {
		panic(err)
	}
	return decMode
}()

// Decode reads CBOR-encoded bytes and decodes them to a value.
//
func (d *DecoderV5) Decode(path []string) (Value, error) {
	return d.decodeValue(path)
}

func (d *DecoderV5) decodeValue(path []string) (Value, error) {
	var value Value
	var err error

	t, err := d.decoder.NextType()
	if err != nil {
		return nil, err
	}

	switch t {

	// CBOR Types

	case cbor.BoolType:
		v, err := d.decoder.DecodeBool()
		if err != nil {
			return nil, err
		}
		value = BoolValue(v)

	case cbor.TextStringType:
		v, err := d.decoder.DecodeString()
		if err != nil {
			return nil, err
		}
		value = d.decodeString(v)

	case cbor.NilType:
		err := d.decoder.DecodeNil()
		if err != nil {
			return nil, err
		}
		value = NilValue{}

	case cbor.TagType:
		var num uint64
		num, err = d.decoder.DecodeTagNumber()
		if err != nil {
			return nil, err
		}

		switch num {

		case cborTagVoidValue:
			err := d.decoder.Skip()
			if err != nil {
				return nil, err
			}
			value = VoidValue{}

		case cborTagDictionaryValue:
			value, err = d.decodeDictionary(path)

		case cborTagSomeValue:
			value, err = d.decodeSome(path)

		case cborTagAddressValue:
			value, err = d.decodeAddress()

		case cborTagCompositeValue:
			value, err = d.decodeComposite(path)

		case cborTagArrayValue:
			value, err = d.decodeArray(path, true)

		// Int*

		case cborTagIntValue:
			value, err = d.decodeInt()

		case cborTagInt8Value:
			value, err = d.decodeInt8()

		case cborTagInt16Value:
			value, err = d.decodeInt16()

		case cborTagInt32Value:
			value, err = d.decodeInt32()

		case cborTagInt64Value:
			value, err = d.decodeInt64()

		case cborTagInt128Value:
			value, err = d.decodeInt128()

		case cborTagInt256Value:
			value, err = d.decodeInt256()

		// UInt*

		case cborTagUIntValue:
			value, err = d.decodeUInt()

		case cborTagUInt8Value:
			value, err = d.decodeUInt8()

		case cborTagUInt16Value:
			value, err = d.decodeUInt16()

		case cborTagUInt32Value:
			value, err = d.decodeUInt32()

		case cborTagUInt64Value:
			value, err = d.decodeUInt64()

		case cborTagUInt128Value:
			value, err = d.decodeUInt128()

		case cborTagUInt256Value:
			value, err = d.decodeUInt256()

		// Word*

		case cborTagWord8Value:
			value, err = d.decodeWord8()

		case cborTagWord16Value:
			value, err = d.decodeWord16()

		case cborTagWord32Value:
			value, err = d.decodeWord32()

		case cborTagWord64Value:
			value, err = d.decodeWord64()

		// Fix*

		case cborTagFix64Value:
			value, err = d.decodeFix64()

		// UFix*

		case cborTagUFix64Value:
			value, err = d.decodeUFix64()

		// Storage

		case cborTagPathValue:
			value, err = d.decodePath()

		case cborTagCapabilityValue:
			value, err = d.decodeCapability()

		case cborTagLinkValue:
			value, err = d.decodeLink()

		case cborTagTypeValue:
			value, err = d.decodeType()

		default:
			return nil, fmt.Errorf(
				"unsupported decoded tag (@ %s): %d",
				strings.Join(path, "."),
				num,
			)
		}

	default:
		return nil, fmt.Errorf(
			"unsupported decoded type (@ %s): %s",
			strings.Join(path, "."),
			t.String(),
		)
	}

	if err != nil {
		return value, err
	}

	if d.decodeCallback != nil {
		d.decodeCallback(value, path)
	}

	return value, nil
}

func (d *DecoderV5) decodeString(v string) Value {
	return NewStringValue(v)
}

func (d *DecoderV5) decodeArray(path []string, deferDecoding bool) (*ArrayValue, error) {
	if !deferDecoding {
		err := d.decodeArrayValueHead(path)
		if err != nil {
			return nil, err
		}

		// Decode type at array index encodedArrayValueStaticTypeFieldKey
		arrayStaticType, err := d.decodeStaticType()
		if err != nil {
			return nil, err
		}

		elements, err := d.decodeArrayElements(path)
		if err != nil {
			return nil, err
		}

		return &ArrayValue{
			values:   elements,
			Owner:    d.owner,
			modified: false,
			Type:     arrayStaticType,
		}, nil
	}

	var content []byte
	var err error
	if d.isByteDecoder {
		// Use the zero-copy method if available, for better performance.
		content, err = d.decoder.DecodeRawBytesZeroCopy()
	} else {
		content, err = d.decoder.DecodeRawBytes()
	}

	if err != nil {
		if e, ok := err.(*cbor.WrongTypeError); ok {
			return nil, fmt.Errorf(
				"invalid array encoding (@ %s): %s",
				strings.Join(path, "."),
				e.ActualType.String(),
			)
		}
		return nil, err
	}

	// Make a copy so that the path will not be affected by any modification at upper levels.
	valuePath := make([]string, len(path))
	copy(valuePath, path)

	return NewDeferredArrayValue(valuePath, content, d.owner, d.decodeCallback, d.version), nil
}

func (d *DecoderV5) decodeArrayValueHead(valuePath []string) error {
	const expectedLength = encodedArrayValueLength

	size, err := d.decoder.DecodeArrayHead()

	if err != nil {
		if e, ok := err.(*cbor.WrongTypeError); ok {
			return fmt.Errorf("invalid array encoding (@ %s): expected [%d]interface{}, got %s",
				strings.Join(valuePath, "."),
				expectedLength,
				e.ActualType.String(),
			)
		}
		return err
	}

	if size != expectedLength {
		return fmt.Errorf("invalid array encoding (@ %s): expected [%d]interface{}, got [%d]interface{}",
			strings.Join(valuePath, "."),
			expectedLength,
			size,
		)
	}

	return nil
}

func (d *DecoderV5) decodeArrayElements(path []string) ([]Value, error) {
	size, err := d.decoder.DecodeArrayHead()
	if err != nil {
		if e, ok := err.(*cbor.WrongTypeError); ok {
			return nil, fmt.Errorf("invalid array encoding (@ %s): expected []interface{}, got %s",
				strings.Join(path, "."),
				e.ActualType.String(),
			)
		}
		return nil, err
	}

	values := make([]Value, size)

	// Pre-allocate and reuse valuePath.
	//nolint:gocritic
	valuePath := append(path, "")

	lastValuePathIndex := len(path)

	for i := 0; i < int(size); i++ {
		valuePath[lastValuePathIndex] = strconv.Itoa(i)

		res, err := d.decodeValue(valuePath)
		if err != nil {
			return nil, fmt.Errorf(
				"invalid array element encoding (@ %s, %d): %w",
				strings.Join(path, "."),
				i,
				err,
			)
		}
		values[i] = res
	}

	return values, nil
}

func (d *DecoderV5) decodeDictionary(path []string) (*DictionaryValue, error) {

	var content []byte
	var err error
	if d.isByteDecoder {
		// Use the zero-copy method if available, for better performance.
		content, err = d.decoder.DecodeRawBytesZeroCopy()
	} else {
		content, err = d.decoder.DecodeRawBytes()
	}

	if err != nil {
		if e, ok := err.(*cbor.WrongTypeError); ok {
			return nil, fmt.Errorf(
				"invalid dictionary encoding (@ %s): %s",
				strings.Join(path, "."),
				e.ActualType.String(),
			)
		}
		return nil, err
	}

	// Make a copy so that the path will not be affected by any modification at upper levels.
	valuePath := make([]string, len(path))
	copy(valuePath, path)

	return NewDeferredDictionaryValue(
			valuePath,
			content,
			d.owner,
			d.decodeCallback,
			d.version,
		),
		nil
}

func (d *DecoderV5) decodeLocation() (common.Location, error) {
	number, err := d.decoder.DecodeTagNumber()
	if err != nil {
		if e, ok := err.(*cbor.WrongTypeError); ok {
			return nil, fmt.Errorf("invalid location encoding: %s", e.ActualType.String())
		}
		return nil, err
	}

	switch number {
	case cborTagAddressLocation:
		return d.decodeAddressLocation()

	case cborTagStringLocation:
		return d.decodeStringLocation()

	case cborTagIdentifierLocation:
		return d.decodeIdentifierLocation()

	default:
		return nil, fmt.Errorf("invalid location encoding tag: %d", number)
	}
}

func (d *DecoderV5) decodeStringLocation() (common.Location, error) {
	s, err := d.decoder.DecodeString()
	if err != nil {
		if e, ok := err.(*cbor.WrongTypeError); ok {
			return nil, fmt.Errorf("invalid string location encoding: %s", e.ActualType.String())
		}
		return nil, err
	}
	return common.StringLocation(s), nil
}

func (d *DecoderV5) decodeIdentifierLocation() (common.Location, error) {
	s, err := d.decoder.DecodeString()
	if err != nil {
		if e, ok := err.(*cbor.WrongTypeError); ok {
			return nil, fmt.Errorf("invalid identifier location encoding: %s", e.ActualType.String())
		}
		return nil, err
	}
	return common.IdentifierLocation(s), nil
}

func (d *DecoderV5) decodeAddressLocation() (common.Location, error) {

	const expectedLength = encodedAddressLocationLength

	size, err := d.decoder.DecodeArrayHead()

	if err != nil {
		if e, ok := err.(*cbor.WrongTypeError); ok {
			return nil, fmt.Errorf("invalid address location encoding: expected [%d]interface{}, got %s",
				expectedLength,
				e.ActualType.String(),
			)
		}
		return nil, err
	}

	if size != expectedLength {
		return nil, fmt.Errorf("invalid address location encoding: expected [%d]interface{}, got [%d]interface{}",
			expectedLength,
			size,
		)
	}

	// Address

	// Decode address at array index encodedAddressLocationAddressFieldKey
	encodedAddress, err := d.decoder.DecodeBytes()
	if err != nil {
		if e, ok := err.(*cbor.WrongTypeError); ok {
			return nil, fmt.Errorf("invalid address location address encoding: %s", e.ActualType.String())
		}
		return nil, err
	}

	err = d.checkAddressLength(encodedAddress)
	if err != nil {
		return nil, err
	}

	// Name

	// Decode name at array index encodedAddressLocationNameFieldKey
	name, err := d.decoder.DecodeString()
	if err != nil {
		if e, ok := err.(*cbor.WrongTypeError); ok {
			return nil, fmt.Errorf("invalid address location name encoding: %s", e.ActualType.String())
		}
		return nil, err
	}

	return common.AddressLocation{
		Address: common.BytesToAddress(encodedAddress),
		Name:    name,
	}, nil
}

func (d *DecoderV5) decodeComposite(path []string) (*CompositeValue, error) {
	var content []byte
	var err error
	if d.isByteDecoder {
		// Use the zero-copy method if available, for better performance.
		content, err = d.decoder.DecodeRawBytesZeroCopy()
	} else {
		content, err = d.decoder.DecodeRawBytes()
	}

	if err != nil {
		if e, ok := err.(*cbor.WrongTypeError); ok {
			return nil, fmt.Errorf(
				"invalid composite encoding (@ %s): %s",
				strings.Join(path, "."),
				e.ActualType.String(),
			)
		}
		return nil, err
	}

	// Make a copy so that the path will not be affected by any modification at upper levels.
	valuePath := make([]string, len(path))
	copy(valuePath, path)

	return NewDeferredCompositeValue(valuePath, content, d.owner, d.decodeCallback, d.version), nil
}

var bigOne = big.NewInt(1)

func (d *DecoderV5) decodeInt() (IntValue, error) {
	bigInt, err := d.decoder.DecodeBigInt()
	if err != nil {
		if e, ok := err.(*cbor.WrongTypeError); ok {
			return IntValue{}, fmt.Errorf("invalid Int encoding: %s", e.ActualType.String())
		}
		return IntValue{}, err
	}

	return NewIntValueFromBigInt(bigInt), nil
}

func (d *DecoderV5) decodeInt8() (Int8Value, error) {
	v, err := d.decoder.DecodeInt64()
	if err != nil {
		if e, ok := err.(*cbor.WrongTypeError); ok {
			return 0, fmt.Errorf("unknown Int8 encoding: %s", e.ActualType.String())
		}
		return 0, err
	}

	const min = math.MinInt8
	const max = math.MaxInt8

	if v < min {
		return 0, fmt.Errorf("invalid Int8: got %d, expected min %d", v, min)
	}

	if v > max {
		return 0, fmt.Errorf("invalid Int8: got %d, expected max %d", v, max)
	}

	return Int8Value(v), nil
}

func (d *DecoderV5) decodeInt16() (Int16Value, error) {
	v, err := d.decoder.DecodeInt64()
	if err != nil {
		if e, ok := err.(*cbor.WrongTypeError); ok {
			return 0, fmt.Errorf("unknown Int16 encoding: %s", e.ActualType.String())
		}
		return 0, err
	}

	const min = math.MinInt16
	const max = math.MaxInt16

	if v < min {
		return 0, fmt.Errorf("invalid Int16: got %d, expected min %d", v, min)
	}

	if v > max {
		return 0, fmt.Errorf("invalid Int16: got %d, expected max %d", v, max)
	}
	return Int16Value(v), nil
}

func (d *DecoderV5) decodeInt32() (Int32Value, error) {
	v, err := d.decoder.DecodeInt64()
	if err != nil {
		if e, ok := err.(*cbor.WrongTypeError); ok {
			return 0, fmt.Errorf("unknown Int32 encoding: %s", e.ActualType.String())
		}
		return 0, err
	}

	const min = math.MinInt32
	const max = math.MaxInt32

	if v < min {
		return 0, fmt.Errorf("invalid Int32: got %d, expected min %d", v, min)
	}
	if v > max {
		return 0, fmt.Errorf("invalid Int32: got %d, expected max %d", v, max)
	}
	return Int32Value(v), nil
}

func (d *DecoderV5) decodeInt64() (Int64Value, error) {
	v, err := d.decoder.DecodeInt64()
	if err != nil {
		if e, ok := err.(*cbor.WrongTypeError); ok {
			return 0, fmt.Errorf("unknown Int64 encoding: %s", e.ActualType.String())
		}
		return 0, err
	}

	return Int64Value(v), nil
}

func (d *DecoderV5) decodeInt128() (Int128Value, error) {
	bigInt, err := d.decoder.DecodeBigInt()
	if err != nil {
		if e, ok := err.(*cbor.WrongTypeError); ok {
			return Int128Value{}, fmt.Errorf("invalid Int128 encoding: %s", e.ActualType.String())
		}
		return Int128Value{}, err
	}

	min := sema.Int128TypeMinIntBig
	if bigInt.Cmp(min) < 0 {
		return Int128Value{}, fmt.Errorf("invalid Int128: got %s, expected min %s", bigInt, min)
	}

	max := sema.Int128TypeMaxIntBig
	if bigInt.Cmp(max) > 0 {
		return Int128Value{}, fmt.Errorf("invalid Int128: got %s, expected max %s", bigInt, max)
	}

	return NewInt128ValueFromBigInt(bigInt), nil
}

func (d *DecoderV5) decodeInt256() (Int256Value, error) {
	bigInt, err := d.decoder.DecodeBigInt()
	if err != nil {
		if e, ok := err.(*cbor.WrongTypeError); ok {
			return Int256Value{}, fmt.Errorf("invalid Int256 encoding: %s", e.ActualType.String())
		}
		return Int256Value{}, err
	}

	min := sema.Int256TypeMinIntBig
	if bigInt.Cmp(min) < 0 {
		return Int256Value{}, fmt.Errorf("invalid Int256: got %s, expected min %s", bigInt, min)
	}

	max := sema.Int256TypeMaxIntBig
	if bigInt.Cmp(max) > 0 {
		return Int256Value{}, fmt.Errorf("invalid Int256: got %s, expected max %s", bigInt, max)
	}

	return NewInt256ValueFromBigInt(bigInt), nil
}

func (d *DecoderV5) decodeUInt() (UIntValue, error) {
	bigInt, err := d.decoder.DecodeBigInt()
	if err != nil {
		if e, ok := err.(*cbor.WrongTypeError); ok {
			return UIntValue{}, fmt.Errorf("invalid UInt encoding: %s", e.ActualType.String())
		}
		return UIntValue{}, err
	}

	if bigInt.Sign() < 0 {
		return UIntValue{}, fmt.Errorf("invalid UInt: got %s, expected positive", bigInt)
	}

	return NewUIntValueFromBigInt(bigInt), nil
}

func (d *DecoderV5) decodeUInt8() (UInt8Value, error) {
	value, err := d.decoder.DecodeUint64()
	if err != nil {
		if e, ok := err.(*cbor.WrongTypeError); ok {
			return 0, fmt.Errorf("unknown UInt8 encoding: %s", e.ActualType.String())
		}
		return 0, err
	}
	const max = math.MaxUint8
	if value > max {
		return 0, fmt.Errorf("invalid UInt8: got %d, expected max %d", value, max)
	}
	return UInt8Value(value), nil
}

func (d *DecoderV5) decodeUInt16() (UInt16Value, error) {
	value, err := d.decoder.DecodeUint64()
	if err != nil {
		if e, ok := err.(*cbor.WrongTypeError); ok {
			return 0, fmt.Errorf("unknown UInt16 encoding: %s", e.ActualType.String())
		}
		return 0, err
	}

	const max = math.MaxUint16
	if value > max {
		return 0, fmt.Errorf("invalid UInt16: got %d, expected max %d", value, max)
	}
	return UInt16Value(value), nil
}

func (d *DecoderV5) decodeUInt32() (UInt32Value, error) {
	value, err := d.decoder.DecodeUint64()
	if err != nil {
		if e, ok := err.(*cbor.WrongTypeError); ok {
			return 0, fmt.Errorf("unknown UInt32 encoding: %s", e.ActualType.String())
		}
		return 0, err
	}

	const max = math.MaxUint32
	if value > max {
		return 0, fmt.Errorf("invalid UInt32: got %d, expected max %d", value, max)
	}
	return UInt32Value(value), nil
}

func (d *DecoderV5) decodeUInt64() (UInt64Value, error) {
	value, err := d.decoder.DecodeUint64()
	if err != nil {
		if e, ok := err.(*cbor.WrongTypeError); ok {
			return 0, fmt.Errorf("unknown UInt64 encoding: %s", e.ActualType.String())
		}
		return 0, err
	}
	return UInt64Value(value), nil
}

func (d *DecoderV5) decodeUInt128() (UInt128Value, error) {
	bigInt, err := d.decoder.DecodeBigInt()
	if err != nil {
		if e, ok := err.(*cbor.WrongTypeError); ok {
			return UInt128Value{}, fmt.Errorf("invalid UInt128 encoding: %s", e.ActualType.String())
		}
		return UInt128Value{}, err
	}

	if bigInt.Sign() < 0 {
		return UInt128Value{}, fmt.Errorf("invalid UInt128: got %s, expected positive", bigInt)
	}

	max := sema.UInt128TypeMaxIntBig
	if bigInt.Cmp(max) > 0 {
		return UInt128Value{}, fmt.Errorf("invalid UInt128: got %s, expected max %s", bigInt, max)
	}

	return NewUInt128ValueFromBigInt(bigInt), nil
}

func (d *DecoderV5) decodeUInt256() (UInt256Value, error) {
	bigInt, err := d.decoder.DecodeBigInt()
	if err != nil {
		if e, ok := err.(*cbor.WrongTypeError); ok {
			return UInt256Value{}, fmt.Errorf("invalid UInt256 encoding: %s", e.ActualType.String())
		}
		return UInt256Value{}, err
	}

	if bigInt.Sign() < 0 {
		return UInt256Value{}, fmt.Errorf("invalid UInt256: got %s, expected positive", bigInt)
	}

	max := sema.UInt256TypeMaxIntBig
	if bigInt.Cmp(max) > 0 {
		return UInt256Value{}, fmt.Errorf("invalid UInt256: got %s, expected max %s", bigInt, max)
	}

	return NewUInt256ValueFromBigInt(bigInt), nil
}

func (d *DecoderV5) decodeWord8() (Word8Value, error) {
	value, err := d.decoder.DecodeUint64()
	if err != nil {
		if e, ok := err.(*cbor.WrongTypeError); ok {
			return 0, fmt.Errorf("unknown Word8 encoding: %s", e.ActualType.String())
		}
		return 0, err
	}
	const max = math.MaxUint8
	if value > max {
		return 0, fmt.Errorf("invalid Word8: got %d, expected max %d", value, max)
	}
	return Word8Value(value), nil
}

func (d *DecoderV5) decodeWord16() (Word16Value, error) {
	value, err := d.decoder.DecodeUint64()
	if err != nil {
		if e, ok := err.(*cbor.WrongTypeError); ok {
			return 0, fmt.Errorf("unknown Word16 encoding: %s", e.ActualType.String())
		}
		return 0, err
	}
	const max = math.MaxUint16
	if value > max {
		return 0, fmt.Errorf("invalid Word16: got %d, expected max %d", value, max)
	}
	return Word16Value(value), nil
}

func (d *DecoderV5) decodeWord32() (Word32Value, error) {
	value, err := d.decoder.DecodeUint64()
	if err != nil {
		if e, ok := err.(*cbor.WrongTypeError); ok {
			return 0, fmt.Errorf("unknown Word32 encoding: %s", e.ActualType.String())
		}
		return 0, err
	}
	const max = math.MaxUint32
	if value > max {
		return 0, fmt.Errorf("invalid Word32: got %d, expected max %d", value, max)
	}
	return Word32Value(value), nil
}

func (d *DecoderV5) decodeWord64() (Word64Value, error) {
	value, err := d.decoder.DecodeUint64()
	if err != nil {
		if e, ok := err.(*cbor.WrongTypeError); ok {
			return 0, fmt.Errorf("unknown Word64 encoding: %s", e.ActualType.String())
		}
		return 0, err
	}
	return Word64Value(value), nil
}

func (d *DecoderV5) decodeFix64() (Fix64Value, error) {
	value, err := d.decoder.DecodeInt64()
	if err != nil {
		if e, ok := err.(*cbor.WrongTypeError); ok {
			return 0, fmt.Errorf("unknown Fix64 encoding: %s", e.ActualType.String())
		}
		return 0, err
	}
	return Fix64Value(value), nil
}

func (d *DecoderV5) decodeUFix64() (UFix64Value, error) {
	value, err := d.decoder.DecodeUint64()
	if err != nil {
		if e, ok := err.(*cbor.WrongTypeError); ok {
			return 0, fmt.Errorf("unknown UFix64 encoding: %s", e.ActualType.String())
		}
		return 0, err
	}
	return UFix64Value(value), nil
}

func (d *DecoderV5) decodeSome(path []string) (*SomeValue, error) {
	value, err := d.decodeValue(path)
	if err != nil {
		return nil, fmt.Errorf(
			"invalid some value encoding (@ %s): %w",
			strings.Join(path, "."),
			err,
		)
	}

	return &SomeValue{
		Value: value,
		Owner: d.owner,
	}, nil
}

func (d *DecoderV5) checkAddressLength(addressBytes []byte) error {
	actualLength := len(addressBytes)
	const expectedLength = common.AddressLength
	if actualLength > expectedLength {
		return fmt.Errorf(
			"invalid address length: got %d, expected max %d",
			actualLength,
			expectedLength,
		)
	}
	return nil
}

func (d *DecoderV5) decodeAddress() (AddressValue, error) {
	addressBytes, err := d.decoder.DecodeBytes()
	if err != nil {
		if e, ok := err.(*cbor.WrongTypeError); ok {
			return AddressValue{}, fmt.Errorf("invalid address encoding: %s", e.ActualType.String())
		}
		return AddressValue{}, err
	}

	err = d.checkAddressLength(addressBytes)
	if err != nil {
		return AddressValue{}, err
	}

	address := NewAddressValueFromBytes(addressBytes)
	return address, nil
}

func (d *DecoderV5) decodePath() (PathValue, error) {

	const expectedLength = encodedPathValueLength

	size, err := d.decoder.DecodeArrayHead()
	if err != nil {
		if e, ok := err.(*cbor.WrongTypeError); ok {
			return PathValue{}, fmt.Errorf("invalid path encoding: expected [%d]interface{}, got %s",
				expectedLength,
				e.ActualType.String(),
			)
		}
		return PathValue{}, err
	}

	if size != expectedLength {
		return PathValue{}, fmt.Errorf("invalid path encoding: expected [%d]interface{}, got [%d]interface{}",
			expectedLength,
			size,
		)
	}

	// Decode domain at array index encodedPathValueDomainFieldKey
	domain, err := d.decoder.DecodeUint64()
	if err != nil {
		if e, ok := err.(*cbor.WrongTypeError); ok {
			return PathValue{}, fmt.Errorf("invalid path domain encoding: %s", e.ActualType.String())
		}
		return PathValue{}, err
	}

	// Decode identifier at array index encodedPathValueIdentifierFieldKey
	identifier, err := d.decoder.DecodeString()
	if err != nil {
		if e, ok := err.(*cbor.WrongTypeError); ok {
			return PathValue{}, fmt.Errorf("invalid path identifier encoding: %s", e.ActualType.String())
		}
		return PathValue{}, err
	}

	return PathValue{
		Domain:     common.PathDomain(domain),
		Identifier: identifier,
	}, nil
}

func (d *DecoderV5) decodeCapability() (CapabilityValue, error) {

	const expectedLength = encodedCapabilityValueLength

	size, err := d.decoder.DecodeArrayHead()
	if err != nil {
		if e, ok := err.(*cbor.WrongTypeError); ok {
			return CapabilityValue{}, fmt.Errorf("invalid capability encoding: expected [%d]interface{}, got %s",
				expectedLength,
				e.ActualType.String(),
			)
		}
		return CapabilityValue{}, err
	}

	if size != expectedLength {
		return CapabilityValue{}, fmt.Errorf("invalid capability encoding: expected [%d]interface{}, got [%d]interface{}",
			expectedLength,
			size,
		)
	}

	// address

	// Decode address at array index encodedCapabilityValueAddressFieldKey
	var num uint64
	num, err = d.decoder.DecodeTagNumber()
	if err != nil {
		return CapabilityValue{}, fmt.Errorf("invalid capability address: %w", err)
	}
	if num != cborTagAddressValue {
		return CapabilityValue{}, fmt.Errorf("invalid capability address: wrong tag %d", num)
	}
	address, err := d.decodeAddress()
	if err != nil {
		return CapabilityValue{}, fmt.Errorf("invalid capability address: %w", err)
	}

	// path

	// Decode path at array index encodedCapabilityValuePathFieldKey
	num, err = d.decoder.DecodeTagNumber()
	if err != nil {
		return CapabilityValue{}, fmt.Errorf("invalid capability path: %w", err)
	}
	if num != cborTagPathValue {
		return CapabilityValue{}, fmt.Errorf("invalid capability path: wrong tag %d", num)
	}
	path, err := d.decodePath()
	if err != nil {
		return CapabilityValue{}, fmt.Errorf("invalid capability path: %w", err)
	}

	// Decode borrow type at array index encodedCapabilityValueBorrowTypeFieldKey

	// borrow type (optional, for backwards compatibility)
	// Capabilities used to be untyped, i.e. they didn't have a borrow type.
	// Later an optional type paramater, the borrow type, was added to it,
	// which specifies as what type the capability should be borrowed.
	//
	// The decoding must be backwards-compatible and support both capability values
	// with a borrow type and ones without

	var borrowType StaticType

	// Optional borrow type can be CBOR nil.
	err = d.decoder.DecodeNil()
	if _, ok := err.(*cbor.WrongTypeError); ok {
		borrowType, err = d.decodeStaticType()
	}

	if err != nil {
		return CapabilityValue{}, fmt.Errorf("invalid capability borrow type encoding: %w", err)
	}

	return CapabilityValue{
		Address:    address,
		Path:       path,
		BorrowType: borrowType,
	}, nil
}

func (d *DecoderV5) decodeLink() (LinkValue, error) {

	const expectedLength = encodedLinkValueLength

	size, err := d.decoder.DecodeArrayHead()
	if err != nil {
		if e, ok := err.(*cbor.WrongTypeError); ok {
			return LinkValue{}, fmt.Errorf("invalid link encoding: expected [%d]interface{}, got %s",
				expectedLength,
				e.ActualType.String(),
			)
		}
		return LinkValue{}, err
	}

	if size != expectedLength {
		return LinkValue{}, fmt.Errorf("invalid link encoding: expected [%d]interface{}, got [%d]interface{}",
			expectedLength,
			size,
		)
	}

	// Decode path at array index encodedLinkValueTargetPathFieldKey
	num, err := d.decoder.DecodeTagNumber()
	if err != nil {
		return LinkValue{}, fmt.Errorf("invalid link target path encoding: %w", err)
	}
	if num != cborTagPathValue {
		return LinkValue{}, fmt.Errorf("invalid link target path encoding: expected CBOR tag %d, got %d", cborTagPathValue, num)
	}
	pathValue, err := d.decodePath()
	if err != nil {
		return LinkValue{}, fmt.Errorf("invalid link target path encoding: %w", err)
	}

	// Decode type at array index encodedLinkValueTypeFieldKey
	staticType, err := d.decodeStaticType()
	if err != nil {
		return LinkValue{}, fmt.Errorf("invalid link type encoding: %w", err)
	}

	return LinkValue{
		TargetPath: pathValue,
		Type:       staticType,
	}, nil
}

func (d *DecoderV5) decodeStaticType() (StaticType, error) {
	number, err := d.decoder.DecodeTagNumber()
	if err != nil {
		if e, ok := err.(*cbor.WrongTypeError); ok {
			return nil, fmt.Errorf("invalid static type encoding: %s", e.ActualType.String())
		}
		return nil, err
	}

	switch number {
	case cborTagPrimitiveStaticType:
		return d.decodePrimitiveStaticType()

	case cborTagOptionalStaticType:
		return d.decodeOptionalStaticType()

	case cborTagCompositeStaticType:
		return d.decodeCompositeStaticType()

	case cborTagInterfaceStaticType:
		return d.decodeInterfaceStaticType()

	case cborTagVariableSizedStaticType:
		return d.decodeVariableSizedStaticType()

	case cborTagConstantSizedStaticType:
		return d.decodeConstantSizedStaticType()

	case cborTagReferenceStaticType:
		return d.decodeReferenceStaticType()

	case cborTagDictionaryStaticType:
		return d.decodeDictionaryStaticType()

	case cborTagRestrictedStaticType:
		return d.decodeRestrictedStaticType()

	case cborTagCapabilityStaticType:
		return d.decodeCapabilityStaticType()

	default:
		return nil, fmt.Errorf("invalid static type encoding tag: %d", number)
	}
}

func (d *DecoderV5) decodePrimitiveStaticType() (PrimitiveStaticType, error) {
	encoded, err := d.decoder.DecodeUint64()
	if err != nil {
		if e, ok := err.(*cbor.WrongTypeError); ok {
			return PrimitiveStaticTypeUnknown,
				fmt.Errorf("invalid primitive static type encoding: %s", e.ActualType.String())
		}
		return PrimitiveStaticTypeUnknown, err
	}
	return PrimitiveStaticType(encoded), nil
}

func (d *DecoderV5) decodeOptionalStaticType() (StaticType, error) {
	staticType, err := d.decodeStaticType()
	if err != nil {
		return nil, fmt.Errorf("invalid optional static type inner type encoding: %w", err)
	}
	return OptionalStaticType{
		Type: staticType,
	}, nil
}

func (d *DecoderV5) decodeCompositeStaticType() (StaticType, error) {
	const expectedLength = encodedCompositeStaticTypeLength

	size, err := d.decoder.DecodeArrayHead()

	if err != nil {
		if e, ok := err.(*cbor.WrongTypeError); ok {
			return nil, fmt.Errorf("invalid composite static type encoding: expected [%d]interface{}, got %s",
				expectedLength,
				e.ActualType.String(),
			)
		}
		return nil, err
	}

	if size != expectedLength {
		return nil, fmt.Errorf("invalid composite static type encoding: expected [%d]interface{}, got [%d]interface{}",
			expectedLength,
			size,
		)
	}

	// Decode location at array index encodedCompositeStaticTypeLocationFieldKey
	location, err := d.decodeLocation()
	if err != nil {
		return nil, fmt.Errorf("invalid composite static type location encoding: %w", err)
	}

	// Skip obsolete element at array index encodedCompositeStaticTypeTypeIDFieldKey
	err = d.decoder.Skip()
	if err != nil {
		return nil, err
	}

	// Decode qualified identifier at array index encodedCompositeStaticTypeQualifiedIdentifierFieldKey
	qualifiedIdentifier, err := d.decoder.DecodeString()
	if err != nil {
		if e, ok := err.(*cbor.WrongTypeError); ok {
			return nil, fmt.Errorf(
				"invalid composite static type qualified identifier encoding: %s",
				e.ActualType.String(),
			)
		}
		return nil, err
	}

	return CompositeStaticType{
		Location:            location,
		QualifiedIdentifier: qualifiedIdentifier,
	}, nil
}

func (d *DecoderV5) decodeInterfaceStaticType() (InterfaceStaticType, error) {
	const expectedLength = encodedInterfaceStaticTypeLength

	size, err := d.decoder.DecodeArrayHead()

	if err != nil {
		if e, ok := err.(*cbor.WrongTypeError); ok {
			return InterfaceStaticType{},
				fmt.Errorf("invalid interface static type encoding: expected [%d]interface{}, got %s",
					expectedLength,
					e.ActualType.String(),
				)
		}
		return InterfaceStaticType{}, err
	}

	if size != expectedLength {
		return InterfaceStaticType{},
			fmt.Errorf("invalid interface static type encoding: expected [%d]interface{}, got [%d]interface{}",
				expectedLength,
				size,
			)
	}

	// Decode location at array index encodedInterfaceStaticTypeLocationFieldKey
	location, err := d.decodeLocation()
	if err != nil {
		return InterfaceStaticType{}, fmt.Errorf("invalid interface static type location encoding: %w", err)
	}

	// Skip obsolete element at array index encodedInterfaceStaticTypeTypeIDFieldKey
	err = d.decoder.Skip()
	if err != nil {
		return InterfaceStaticType{}, err
	}

	// Decode qualified identifier at array index encodedInterfaceStaticTypeQualifiedIdentifierFieldKey
	qualifiedIdentifier, err := d.decoder.DecodeString()
	if err != nil {
		if e, ok := err.(*cbor.WrongTypeError); ok {
			return InterfaceStaticType{},
				fmt.Errorf(
					"invalid interface static type qualified identifier encoding: %s",
					e.ActualType.String(),
				)
		}
		return InterfaceStaticType{}, err
	}

	return InterfaceStaticType{
		Location:            location,
		QualifiedIdentifier: qualifiedIdentifier,
	}, nil
}

func (d *DecoderV5) decodeVariableSizedStaticType() (StaticType, error) {
	staticType, err := d.decodeStaticType()
	if err != nil {
		return nil, fmt.Errorf("invalid variable-sized static type encoding: %w", err)
	}
	return VariableSizedStaticType{
		Type: staticType,
	}, nil
}

func (d *DecoderV5) decodeConstantSizedStaticType() (StaticType, error) {

	const expectedLength = encodedConstantSizedStaticTypeLength

	arraySize, err := d.decoder.DecodeArrayHead()

	if err != nil {
		if e, ok := err.(*cbor.WrongTypeError); ok {
			return nil, fmt.Errorf("invalid constant-sized static type encoding: expected [%d]interface{}, got %s",
				expectedLength,
				e.ActualType.String(),
			)
		}
		return nil, err
	}

	if arraySize != expectedLength {
		return nil, fmt.Errorf("invalid constant-sized static type encoding: expected [%d]interface{}, got [%d]interface{}",
			expectedLength,
			arraySize,
		)
	}

	// Decode size at array index encodedConstantSizedStaticTypeSizeFieldKey
	size, err := d.decoder.DecodeUint64()
	if err != nil {
		if e, ok := err.(*cbor.WrongTypeError); ok {
			return nil, fmt.Errorf("invalid constant-sized static type size encoding: %s", e.ActualType.String())
		}
		return nil, err
	}

	const max = math.MaxInt64
	if size > max {
		return nil, fmt.Errorf(
			"invalid constant-sized static type size: got %d, expected max %d",
			size,
			max,
		)
	}

	// Decode type at array index encodedConstantSizedStaticTypeTypeFieldKey
	staticType, err := d.decodeStaticType()
	if err != nil {
		return nil, fmt.Errorf("invalid constant-sized static type inner type encoding: %w", err)
	}

	return ConstantSizedStaticType{
		Type: staticType,
		Size: int64(size),
	}, nil
}

func (d *DecoderV5) decodeReferenceStaticType() (StaticType, error) {
	const expectedLength = encodedReferenceStaticTypeLength

	arraySize, err := d.decoder.DecodeArrayHead()

	if err != nil {
		if e, ok := err.(*cbor.WrongTypeError); ok {
			return nil, fmt.Errorf("invalid reference static type encoding: expected [%d]interface{}, got %s",
				expectedLength,
				e.ActualType.String(),
			)
		}
		return nil, err
	}

	if arraySize != expectedLength {
		return nil, fmt.Errorf("invalid reference static type encoding: expected [%d]interface{}, got [%d]interface{}",
			expectedLength,
			arraySize,
		)
	}

	// Decode authorized at array index encodedReferenceStaticTypeAuthorizedFieldKey
	authorized, err := d.decoder.DecodeBool()
	if err != nil {
		if e, ok := err.(*cbor.WrongTypeError); ok {
			return nil, fmt.Errorf("invalid reference static type authorized encoding: %s", e.ActualType.String())
		}
		return nil, err
	}

	// Decode type at array index encodedReferenceStaticTypeTypeFieldKey
	staticType, err := d.decodeStaticType()
	if err != nil {
		return nil, fmt.Errorf("invalid reference static type inner type encoding: %w", err)
	}

	return ReferenceStaticType{
		Authorized: authorized,
		Type:       staticType,
	}, nil
}

func (d *DecoderV5) decodeDictionaryStaticType() (StaticType, error) {
	const expectedLength = encodedDictionaryStaticTypeLength

	arraySize, err := d.decoder.DecodeArrayHead()

	if err != nil {
		if e, ok := err.(*cbor.WrongTypeError); ok {
			return nil, fmt.Errorf("invalid dictionary static type encoding: expected [%d]interface{}, got %s",
				expectedLength,
				e.ActualType.String(),
			)
		}
		return nil, err
	}

	if arraySize != expectedLength {
		return nil, fmt.Errorf("invalid dictionary static type encoding: expected [%d]interface{}, got [%d]interface{}",
			expectedLength,
			arraySize,
		)
	}

	// Decode key type at array index encodedDictionaryStaticTypeKeyTypeFieldKey
	keyType, err := d.decodeStaticType()
	if err != nil {
		return nil, fmt.Errorf("invalid dictionary static type key type encoding: %w", err)
	}

	// Decode value type at array index encodedDictionaryStaticTypeValueTypeFieldKey
	valueType, err := d.decodeStaticType()
	if err != nil {
		return nil, fmt.Errorf("invalid dictionary static type value type encoding: %w", err)
	}

	return DictionaryStaticType{
		KeyType:   keyType,
		ValueType: valueType,
	}, nil
}

func (d *DecoderV5) decodeRestrictedStaticType() (StaticType, error) {
	const expectedLength = encodedRestrictedStaticTypeLength

	arraySize, err := d.decoder.DecodeArrayHead()

	if err != nil {
		if e, ok := err.(*cbor.WrongTypeError); ok {
			return nil, fmt.Errorf("invalid restricted static type encoding: expected [%d]interface{}, got %s",
				expectedLength,
				e.ActualType.String(),
			)
		}
		return nil, err
	}

	if arraySize != expectedLength {
		return nil, fmt.Errorf("invalid restricted static type encoding: expected [%d]interface{}, got [%d]interface{}",
			expectedLength,
			arraySize,
		)
	}

	// Decode restricted type at array index encodedRestrictedStaticTypeTypeFieldKey
	restrictedType, err := d.decodeStaticType()
	if err != nil {
		return nil, fmt.Errorf("invalid restricted static type key type encoding: %w", err)
	}

	// Decode restrictions at array index encodedRestrictedStaticTypeRestrictionsFieldKey
	restrictionSize, err := d.decoder.DecodeArrayHead()
	if err != nil {
		if e, ok := err.(*cbor.WrongTypeError); ok {
			return nil, fmt.Errorf("invalid restricted static type restrictions encoding: %s",
				e.ActualType.String(),
			)
		}
		return nil, err
	}

	restrictions := make([]InterfaceStaticType, restrictionSize)
	for i := 0; i < int(restrictionSize); i++ {

		number, err := d.decoder.DecodeTagNumber()
		if err != nil {
			if e, ok := err.(*cbor.WrongTypeError); ok {
				return nil, fmt.Errorf("invalid restricted static type restriction encoding: expected CBOR tag, got %s", e.ActualType.String())
			}
			return nil, fmt.Errorf("invalid restricted static type restriction encoding: %w", err)
		}

		if number != cborTagInterfaceStaticType {
			return nil, fmt.Errorf("invalid restricted static type restriction encoding: expected CBOR tag %d, got %d", cborTagInterfaceStaticType, number)
		}

		restriction, err := d.decodeInterfaceStaticType()
		if err != nil {
			return nil, fmt.Errorf("invalid restricted static type restriction encoding: %w", err)
		}

		restrictions[i] = restriction
	}

	return &RestrictedStaticType{
		Type:         restrictedType,
		Restrictions: restrictions,
	}, nil
}

func (d *DecoderV5) decodeType() (TypeValue, error) {
	const expectedLength = encodedTypeValueTypeLength

	arraySize, err := d.decoder.DecodeArrayHead()

	if err != nil {
		if e, ok := err.(*cbor.WrongTypeError); ok {
			return TypeValue{}, fmt.Errorf("invalid type encoding: expected [%d]interface{}, got %s",
				expectedLength,
				e.ActualType.String(),
			)
		}
		return TypeValue{}, err
	}

	if arraySize != expectedLength {
		return TypeValue{}, fmt.Errorf("invalid type encoding: expected [%d]interface{}, got [%d]interface{}",
			expectedLength,
			arraySize,
		)
	}

	// Decode type at array index encodedTypeValueTypeFieldKey
	var staticType StaticType

	// Optional type can be CBOR nil.
	err = d.decoder.DecodeNil()
	if _, ok := err.(*cbor.WrongTypeError); ok {
		staticType, err = d.decodeStaticType()
	}

	if err != nil {
		return TypeValue{}, fmt.Errorf("invalid type encoding: %w", err)
	}

	return TypeValue{
		Type: staticType,
	}, nil
}

func (d *DecoderV5) decodeCapabilityStaticType() (StaticType, error) {
	var borrowStaticType StaticType

	// Optional borrow type can be CBOR nil.
	err := d.decoder.DecodeNil()
	if _, ok := err.(*cbor.WrongTypeError); ok {
		borrowStaticType, err = d.decodeStaticType()
	}

	if err != nil {
		return nil, fmt.Errorf("invalid capability static type borrow type encoding: %w", err)
	}

	return CapabilityStaticType{
		BorrowType: borrowStaticType,
	}, nil
}

// decodeCompositeMetaInfo decodes the meta info from the byte content and updates the composite value.
// Meta info includes:
//    - location
//    - qualifiedIdentifier
//    - kind
//
// This also extracts out the fields raw content and cache it separately inside the value.
//
func decodeCompositeMetaInfo(v *CompositeValue, content []byte) error {
	d, err := NewByteDecoder(content, v.Owner, v.encodingVersion, v.decodeCallback)
	if err != nil {
		return err
	}

	const expectedLength = encodedCompositeValueLength

	size, err := d.decoder.DecodeArrayHead()

	if err != nil {
		if e, ok := err.(*cbor.WrongTypeError); ok {
			return fmt.Errorf("invalid composite encoding (@ %s): expected [%d]interface{}, got %s",
				strings.Join(v.valuePath, "."),
				expectedLength,
				e.ActualType.String(),
			)
		}
		return err
	}

	if size != expectedLength {
		return fmt.Errorf("invalid composite encoding (@ %s): expected [%d]interface{}, got [%d]interface{}",
			strings.Join(v.valuePath, "."),
			expectedLength,
			size,
		)
	}

	// Location

	// Decode location at array index encodedCompositeValueLocationFieldKey
	location, err := d.decodeLocation()
	if err != nil {
		return fmt.Errorf(
			"invalid composite location encoding (@ %s): %w",
			strings.Join(v.valuePath, "."),
			err,
		)
	}

	// Skip obsolete element at array index encodedCompositeValueTypeIDFieldKey
	err = d.decoder.Skip()
	if err != nil {
		return err
	}

	// Kind

	// Decode kind at array index encodedCompositeValueKindFieldKey
	encodedKind, err := d.decoder.DecodeUint64()
	if err != nil {
		if e, ok := err.(*cbor.WrongTypeError); ok {
			return fmt.Errorf(
				"invalid composite kind encoding (@ %s): %s",
				strings.Join(v.valuePath, "."),
				e.ActualType.String(),
			)
		}
		return err
	}

	kind := common.CompositeKind(encodedKind)

	// Fields

	var fieldsContent []byte
	if d.isByteDecoder {
		// Use the zero-copy method if available, for better performance.
		fieldsContent, err = d.decoder.DecodeRawBytesZeroCopy()
	} else {
		fieldsContent, err = d.decoder.DecodeRawBytes()
	}

	if err != nil {
		if e, ok := err.(*cbor.WrongTypeError); ok {
			return fmt.Errorf(
				"invalid composite fields encoding (@ %s): %s",
				strings.Join(v.valuePath, "."),
				e.ActualType.String(),
			)
		}
		return err
	}

	// Qualified identifier

	// Decode qualified identifier at array index encodedCompositeValueQualifiedIdentifierFieldKey
	qualifiedIdentifier, err := d.decoder.DecodeString()
	if err != nil {
		if e, ok := err.(*cbor.WrongTypeError); ok {
			return fmt.Errorf(
				"invalid composite qualified identifier encoding (@ %s): %s",
				strings.Join(v.valuePath, "."),
				e.ActualType.String(),
			)
		}
		return err
	}

	v.location = location
	v.qualifiedIdentifier = qualifiedIdentifier
	v.kind = kind
	v.fieldsContent = fieldsContent

	return nil
}

// decodeCompositeFields decodes fields from the byte content and updates the composite value.
//
func decodeCompositeFields(v *CompositeValue, content []byte) error {

	d, err := NewByteDecoder(content, v.Owner, v.encodingVersion, v.decodeCallback)
	if err != nil {
		return err
	}

	// Decode fields at array index encodedCompositeValueFieldsFieldKey
	fieldsSize, err := d.decoder.DecodeArrayHead()
	if err != nil {
		if e, ok := err.(*cbor.WrongTypeError); ok {
			return fmt.Errorf(
				"invalid composite fields encoding (@ %s): %s",
				strings.Join(v.valuePath, "."),
				e.ActualType.String(),
			)
		}
		return err
	}

	if fieldsSize%2 == 1 {
		return fmt.Errorf(
			"invalid composite fields encoding (@ %s): fields should have even number of elements: got %d",
			strings.Join(v.valuePath, "."),
			fieldsSize,
		)
	}

	fields := NewStringValueOrderedMap()

	// Pre-allocate and reuse valuePath.
	//nolint:gocritic
	valuePath := append(v.valuePath, "")

	lastValuePathIndex := len(v.valuePath)

	for i := 0; i < int(fieldsSize); i += 2 {

		// field name
		fieldName, err := d.decoder.DecodeString()
		if err != nil {
			if e, ok := err.(*cbor.WrongTypeError); ok {
				return fmt.Errorf(
					"invalid composite field name encoding (@ %s, %d): %s",
					strings.Join(v.valuePath, "."),
					i/2,
					e.ActualType.String(),
				)
			}
			return err
		}

		// field value

		valuePath[lastValuePathIndex] = fieldName

		decodedValue, err := d.decodeValue(valuePath)
		if err != nil {
			return fmt.Errorf(
				"invalid composite field value encoding (@ %s, %s): %w",
				strings.Join(v.valuePath, "."),
				fieldName,
				err,
			)
		}

		fields.Set(fieldName, decodedValue)
	}

	v.fields = fields

	return nil
}

func decodeArrayMetaInfo(array *ArrayValue, content []byte) error {

	d, err := NewByteDecoder(content, array.Owner, array.encodingVersion, array.decodeCallback)
	if err != nil {
		return err
	}

	err = d.decodeArrayValueHead(array.valuePath)
	if err != nil {
		return err
	}

	// Decode type at array index encodedArrayValueStaticTypeFieldKey
	arrayStaticType, err := d.decodeStaticType()
	if err != nil {
		return err
	}

	array.Type = arrayStaticType

	// Elements

	var elementsContent []byte
	if d.isByteDecoder {
		// Use the zero-copy method if available, for better performance.
		elementsContent, err = d.decoder.DecodeRawBytesZeroCopy()
	} else {
		elementsContent, err = d.decoder.DecodeRawBytes()
	}

	if err != nil {
		if e, ok := err.(*cbor.WrongTypeError); ok {
			return fmt.Errorf(
				"invalid array elements encoding (@ %s): %s",
				strings.Join(array.valuePath, "."),
				e.ActualType.String(),
			)
		}
		return err
	}

	array.elementsContent = elementsContent

	return nil
}

func decodeArrayElements(array *ArrayValue, elementContent []byte) error {

	d, err := NewByteDecoder(elementContent, array.Owner, array.encodingVersion, array.decodeCallback)
	if err != nil {
		return err
	}

	elements, err := d.decodeArrayElements(array.valuePath)
	if err != nil {
		return err
	}

	array.values = elements
	return nil
}

<<<<<<< HEAD
func decodeDictionaryMetaInfo(v *DictionaryValue, content []byte) error {
	if v.encodingVersion < 4 {
		// In encoding version 4, no meta info was available for dictionaries.
		// The raw content only consist of the entries.
		v.entriesContent = content
		return nil
	}
=======
func decodeDictionaryEntries(v *DictionaryValue, content []byte) error {
>>>>>>> da6b124a

	d, err := NewByteDecoder(content, v.Owner, v.encodingVersion, v.decodeCallback)
	if err != nil {
		return err
	}

	const expectedLength = encodedDictionaryValueLength

	size, err := d.decoder.DecodeArrayHead()

	if err != nil {
		if e, ok := err.(*cbor.WrongTypeError); ok {
			return fmt.Errorf("invalid dictionary encoding (@ %s): expected [%d]interface{}, got %s",
				strings.Join(v.valuePath, "."),
				expectedLength,
				e.ActualType.String(),
			)
		}
		return err
	}

	if size != expectedLength {
		return fmt.Errorf("invalid dictionary encoding (@ %s): expected [%d]interface{}, got [%d]interface{}",
			strings.Join(v.valuePath, "."),
			expectedLength,
			size,
		)
	}

	// Decode type
	staticType, err := d.decodeStaticType()
	if err != nil {
		return err
	}

	dictionaryStaticType, ok := staticType.(DictionaryStaticType)
	if !ok {
		return fmt.Errorf(
			"invalid dictionary static type encoding (@ %s): %s",
			strings.Join(v.valuePath, "."),
			staticType.String(),
		)
	}

	// Lazily decode keys

	var keysContent []byte
	if d.isByteDecoder {
		// Use the zero-copy method if available, for better performance.
		keysContent, err = d.decoder.DecodeRawBytesZeroCopy()
	} else {
		keysContent, err = d.decoder.DecodeRawBytes()
	}

	if err != nil {
		if e, ok := err.(*cbor.WrongTypeError); ok {
			return fmt.Errorf(
				"invalid dictionary keys encoding (@ %s): %s",
				strings.Join(v.valuePath, "."),
				e.ActualType.String(),
			)
		}
		return err
	}

	// Lazily decode values

	var valuesContent []byte
	if d.isByteDecoder {
		// Use the zero-copy method if available, for better performance.
		valuesContent, err = d.decoder.DecodeRawBytesZeroCopy()
	} else {
		valuesContent, err = d.decoder.DecodeRawBytes()
	}

	if err != nil {
		if e, ok := err.(*cbor.WrongTypeError); ok {
			return fmt.Errorf(
				"invalid dictionary values encoding (@ %s): %s",
				strings.Join(v.valuePath, "."),
				e.ActualType.String(),
			)
		}
		return err
	}

	keysContent = append(keysContent, valuesContent...)

	v.entriesContent = keysContent
	v.Type = dictionaryStaticType

	return nil
}

func decodeDictionaryEntries(v *DictionaryValue, content []byte) error {
	if v.encodingVersion == 4 {
		return decodeDictionaryEntriesV4(v, content)
	}

	d, err := NewByteDecoder(content, v.Owner, v.encodingVersion, v.decodeCallback)
	if err != nil {
		return err
	}

	// Decode keys at array index encodedDictionaryValueKeysFieldKey
	//nolint:gocritic
	keysPath := append(v.valuePath, dictionaryKeyPathPrefix)

	// Since the keys are always accessed below, do not defer
	// the decoding for keys, as it can be an overhead.

	num, err := d.decoder.DecodeTagNumber()
	if err != nil {
		return fmt.Errorf(
			"invalid dictionary keys encoding (@ %s): %w",
			strings.Join(v.valuePath, "."),
			err,
		)
	}

	if num != cborTagArrayValue {
		return fmt.Errorf(
			"invalid dictionary keys encoding (@ %s)",
			strings.Join(v.valuePath, "."),
		)
	}

	keys, err := d.decodeArray(keysPath, false)
	if err != nil {
		return fmt.Errorf(
			"invalid dictionary keys encoding (@ %s): %w",
			strings.Join(v.valuePath, "."),
			err,
		)
	}

	// Decode entries at array index encodedDictionaryValueEntriesFieldKey
	entryCount, err := d.decoder.DecodeArrayHead()
	if err != nil {
		if e, ok := err.(*cbor.WrongTypeError); ok {
			return fmt.Errorf("invalid dictionary entries encoding (@ %s): %s",
				strings.Join(v.valuePath, "."),
				e.ActualType.String(),
			)
		}
		return err
	}

	keyCount := keys.Count()

	// The number of entries must either match the number of keys,
	// or be zero in case the values are deferred

	countMismatch := int(entryCount) != keyCount
	if countMismatch && entryCount != 0 {
		return fmt.Errorf(
			"invalid dictionary encoding (@ %s): key and entry count mismatch: expected %d, got %d",
			strings.Join(v.valuePath, "."),
			keyCount,
			entryCount,
		)
	}

	entries := NewStringValueOrderedMap()

	var deferred *orderedmap.StringStructOrderedMap
	var deferredStorageKeyBase string

	// Are the values in the dictionary deferred, i.e. are they encoded
	// separately and stored in separate storage keys?

	isDeferred := countMismatch && entryCount == 0

	if isDeferred {

		deferred = orderedmap.NewStringStructOrderedMap()
		deferredStorageKeyBase = joinPath(append(v.valuePath, dictionaryValuePathPrefix))
		for _, keyValue := range keys.Elements() {
			key := dictionaryKey(keyValue)
			deferred.Set(key, struct{}{})
		}

	} else {

		// Pre-allocate and reuse valuePath.
		//nolint:gocritic
		valuePath := append(v.valuePath, dictionaryValuePathPrefix, "")

		lastValuePathIndex := len(v.valuePath) + 1

		keyIndex := 0

		for _, keyValue := range keys.Elements() {
			keyStringValue, ok := keyValue.(HasKeyString)
			if !ok {
				return fmt.Errorf(
					"invalid dictionary key encoding (@ %s, %d): %T",
					strings.Join(v.valuePath, "."),
					keyIndex,
					keyValue,
				)
			}

			keyString := keyStringValue.KeyString()
			valuePath[lastValuePathIndex] = keyString

			decodedValue, err := d.decodeValue(valuePath)
			if err != nil {
				return fmt.Errorf(
					"invalid dictionary value encoding (@ %s, %s): %w",
					strings.Join(v.valuePath, "."),
					keyString,
					err,
				)
			}

			entries.Set(keyString, decodedValue)

			keyIndex++
		}

		v.deferredOwner = nil
	}

	v.keys = keys
	v.entries = entries
	v.deferredKeys = deferred
	v.deferredStorageKeyBase = deferredStorageKeyBase

	return nil
}<|MERGE_RESOLUTION|>--- conflicted
+++ resolved
@@ -1857,17 +1857,7 @@
 	return nil
 }
 
-<<<<<<< HEAD
 func decodeDictionaryMetaInfo(v *DictionaryValue, content []byte) error {
-	if v.encodingVersion < 4 {
-		// In encoding version 4, no meta info was available for dictionaries.
-		// The raw content only consist of the entries.
-		v.entriesContent = content
-		return nil
-	}
-=======
-func decodeDictionaryEntries(v *DictionaryValue, content []byte) error {
->>>>>>> da6b124a
 
 	d, err := NewByteDecoder(content, v.Owner, v.encodingVersion, v.decodeCallback)
 	if err != nil {
