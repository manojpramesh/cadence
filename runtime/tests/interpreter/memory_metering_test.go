/*
 * Cadence - The resource-oriented smart contract programming language
 *
 * Copyright 2022 Dapper Labs, Inc.
 *
 * Licensed under the Apache License, Version 2.0 (the "License");
 * you may not use this file except in compliance with the License.
 * You may obtain a copy of the License at
 *
 *   http://www.apache.org/licenses/LICENSE-2.0
 *
 * Unless required by applicable law or agreed to in writing, software
 * distributed under the License is distributed on an "AS IS" BASIS,
 * WITHOUT WARRANTIES OR CONDITIONS OF ANY KIND, either express or implied.
 * See the License for the specific language governing permissions and
 * limitations under the License.
 */

package interpreter_test

import (
	"fmt"
	"testing"

	"github.com/stretchr/testify/assert"
	"github.com/stretchr/testify/require"

	"github.com/onflow/cadence/runtime/ast"
	"github.com/onflow/cadence/runtime/common"
	"github.com/onflow/cadence/runtime/interpreter"
	"github.com/onflow/cadence/runtime/sema"
	"github.com/onflow/cadence/runtime/stdlib"
	"github.com/onflow/cadence/runtime/tests/checker"
	"github.com/onflow/cadence/runtime/tests/utils"
)

type testMemoryGauge struct {
	meter map[common.MemoryKind]uint64
}

func newTestMemoryGauge() *testMemoryGauge {
	return &testMemoryGauge{
		meter: make(map[common.MemoryKind]uint64),
	}
}

func (g *testMemoryGauge) MeterMemory(usage common.MemoryUsage) error {
	g.meter[usage.Kind] += usage.Amount
	return nil
}

func (g *testMemoryGauge) getMemory(kind common.MemoryKind) uint64 {
	return g.meter[kind]
}

func (g *testMemoryGauge) String() string {
	s := ""
	found := false
	for kind, amount := range g.meter {
		k := kind.String()
		//if strings.Contains(k, "StaticType") {
		s += fmt.Sprintf("%s\t%d\n", k, amount)
		found = true
		//}
	}
	if found {
		return s
	} else {
		return "NO STATIC TYPES FOUND"
	}
}

func TestInterpretArrayMetering(t *testing.T) {

	t.Parallel()

	t.Run("creation", func(t *testing.T) {
		t.Parallel()

		script := `
                      pub fun main() {
                          let x: [Int8] = []
                          let y: [[String]] = [[]]
                          let z: [[[Bool]]] = [[[]]]
                      }
                  `

		meter := newTestMemoryGauge()
		inter := parseCheckAndInterpretWithMemoryMetering(t, script, meter)

		_, err := inter.Invoke("main")
		require.NoError(t, err)

		assert.Equal(t, uint64(25), meter.getMemory(common.MemoryKindArrayBase))
		assert.Equal(t, uint64(9), meter.getMemory(common.MemoryKindArrayLength))
		assert.Equal(t, uint64(4), meter.getMemory(common.MemoryKindVariable))
<<<<<<< HEAD
		assert.Equal(t, uint64(1), meter.getMemory(common.MemoryKindElaboration))
=======
		// 1 Int8 for type
		// 2 String: 1 for type, 1 for value
		// 3 Bool: 1 for type, 2 for value
		assert.Equal(t, uint64(6), meter.getMemory(common.MemoryKindPrimitiveStaticType))
		// 0 for `x`
		// 1 for `y`
		// 4 for `z`
		assert.Equal(t, uint64(5), meter.getMemory(common.MemoryKindVariableSizedStaticType))
>>>>>>> d5202c16
	})

	t.Run("iteration", func(t *testing.T) {
		t.Parallel()

		script := `
                          pub fun main() {
                              let values: [[Int8]] = [[], [], []]
                              for value in values {
                                let a = value
                              }
                          }
                      `

		meter := newTestMemoryGauge()
		inter := parseCheckAndInterpretWithMemoryMetering(t, script, meter)

		_, err := inter.Invoke("main")
		require.NoError(t, err)

		assert.Equal(t, uint64(30), meter.getMemory(common.MemoryKindArrayBase))
		assert.Equal(t, uint64(9), meter.getMemory(common.MemoryKindArrayLength))
		assert.Equal(t, uint64(6), meter.getMemory(common.MemoryKindVariable))

		// 4 Int8: 1 for type, 3 for values
		assert.Equal(t, uint64(4), meter.getMemory(common.MemoryKindPrimitiveStaticType))
		// 3: 1 for each [] in `values`
		assert.Equal(t, uint64(3), meter.getMemory(common.MemoryKindVariableSizedStaticType))
	})

	t.Run("contains", func(t *testing.T) {
		t.Parallel()

		script := `
                      pub fun main() {
                          let x: [Int8] = []
                          x.contains(5)
                      }
                  `

		meter := newTestMemoryGauge()
		inter := parseCheckAndInterpretWithMemoryMetering(t, script, meter)

		_, err := inter.Invoke("main")
		require.NoError(t, err)

		assert.Equal(t, uint64(2), meter.getMemory(common.MemoryKindArrayBase))
		assert.Equal(t, uint64(0), meter.getMemory(common.MemoryKindArrayLength))

		assert.Equal(t, uint64(1), meter.getMemory(common.MemoryKindBool))
		assert.Equal(t, uint64(2), meter.getMemory(common.MemoryKindPrimitiveStaticType))
	})

	t.Run("append", func(t *testing.T) {
		t.Parallel()

		script := `
            pub fun main() {
                let x: [Int8] = []
                x.append(3)
                        x.append(4)
            }
        `

		meter := newTestMemoryGauge()
		inter := parseCheckAndInterpretWithMemoryMetering(t, script, meter)

		_, err := inter.Invoke("main")
		require.NoError(t, err)

		assert.Equal(t, uint64(2), meter.getMemory(common.MemoryKindArrayBase))
		assert.Equal(t, uint64(3), meter.getMemory(common.MemoryKindArrayLength))
	})

	t.Run("append many", func(t *testing.T) {
		t.Parallel()

		script := `
            pub fun main() {
                let x: [Int8] = []
                x.append(0) // adds 1
                        x.append(1) // adds 2
                        x.append(2) // adds 2
                        x.append(3) // adds 2
                        x.append(4) // adds 3
                        x.append(5) // adds 3
            }
        `

		meter := newTestMemoryGauge()
		inter := parseCheckAndInterpretWithMemoryMetering(t, script, meter)

		_, err := inter.Invoke("main")
		require.NoError(t, err)

		assert.Equal(t, uint64(2), meter.getMemory(common.MemoryKindArrayBase))
		assert.Equal(t, uint64(13), meter.getMemory(common.MemoryKindArrayLength))
	})

	t.Run("insert", func(t *testing.T) {
		t.Parallel()

		script := `
                        pub fun main() {
                            let x: [Int8] = []
                            x.insert(at:0, 3)
                            x.insert(at:1, 3)
                        }
                    `
		meter := newTestMemoryGauge()
		inter := parseCheckAndInterpretWithMemoryMetering(t, script, meter)

		_, err := inter.Invoke("main")
		require.NoError(t, err)

		assert.Equal(t, uint64(2), meter.getMemory(common.MemoryKindArrayBase))
		assert.Equal(t, uint64(3), meter.getMemory(common.MemoryKindArrayLength))

		assert.Equal(t, uint64(7), meter.getMemory(common.MemoryKindPrimitiveStaticType))
		assert.Equal(t, uint64(2), meter.getMemory(common.MemoryKindVariableSizedStaticType))
	})

	t.Run("constant", func(t *testing.T) {
		t.Parallel()

		script := `
            pub fun main() {
                let x: [Int8; 0] = []
                let y: [Int8; 1] = [2]
                let z: [Int8; 2] = [2, 4]
                let w: [[Int8; 2]] = [[2, 4]]
                let r: [[Int8; 2]] = [[2, 4], [8, 16]]
                let q: [[Int8; 2]; 2] = [[2, 4], [8, 16]]
            }
        `
		meter := newTestMemoryGauge()
		inter := parseCheckAndInterpretWithMemoryMetering(t, script, meter)

		_, err := inter.Invoke("main")
		require.NoError(t, err)

		assert.Equal(t, uint64(37), meter.getMemory(common.MemoryKindArrayBase))
		assert.Equal(t, uint64(66), meter.getMemory(common.MemoryKindArrayLength))

		// 1 for `w`: 1 for the element
		// 2 for `r`: 1 for each element
		// 2 for `q`: 1 for each element
		assert.Equal(t, uint64(5), meter.getMemory(common.MemoryKindConstantSizedStaticType))
		// 2 for `q` type
		// 1 for each other type
		assert.Equal(t, uint64(7), meter.getMemory(common.MemoryKindConstantSizedType))
	})

	t.Run("insert many", func(t *testing.T) {
		t.Parallel()

		script := `
                        pub fun main() {
                            let x: [Int8] = []
                            x.insert(at:0, 3) // adds 1
                            x.insert(at:1, 3) // adds 2
                            x.insert(at:2, 3) // adds 2
                            x.insert(at:3, 3) // adds 2
                            x.insert(at:4, 3) // adds 3
                            x.insert(at:5, 3) // adds 3
                        }
                    `
		meter := newTestMemoryGauge()
		inter := parseCheckAndInterpretWithMemoryMetering(t, script, meter)

		_, err := inter.Invoke("main")
		require.NoError(t, err)

		assert.Equal(t, uint64(2), meter.getMemory(common.MemoryKindArrayBase))
		assert.Equal(t, uint64(13), meter.getMemory(common.MemoryKindArrayLength))

		// 6 Int8 for types
		// 1 Int8 for `w` element
		// 2 Int8 for `r` elements
		// 2 Int8 for `q` elements
		assert.Equal(t, uint64(19), meter.getMemory(common.MemoryKindPrimitiveStaticType))
		assert.Equal(t, uint64(6), meter.getMemory(common.MemoryKindVariableSizedStaticType))
	})
}

func TestInterpretDictionaryMetering(t *testing.T) {
	t.Parallel()

	t.Run("creation", func(t *testing.T) {
		t.Parallel()

		script := `
            pub fun main() {
                let x: {Int8: String} = {}
                let y: {String: {Int8: String}} = {"a": {}}
            }
        `

		meter := newTestMemoryGauge()
		inter := parseCheckAndInterpretWithMemoryMetering(t, script, meter)

		_, err := inter.Invoke("main")
		require.NoError(t, err)

		assert.Equal(t, uint64(6), meter.getMemory(common.MemoryKindString))
		assert.Equal(t, uint64(9), meter.getMemory(common.MemoryKindDictionaryBase))
		assert.Equal(t, uint64(2), meter.getMemory(common.MemoryKindDictionarySize))
		assert.Equal(t, uint64(3), meter.getMemory(common.MemoryKindVariable))
		assert.Equal(t, uint64(9), meter.getMemory(common.MemoryKindPrimitiveStaticType))
		// 1 for `x`
		// 7 for `y`: 2 for type, 5 for value
		//   Note that the number of static types allocated raises 1 with each value.
		//   1, 2, 3, ... elements each use 5, 6, 7, ... static types.
		//   This is cumulative so 3 elements allocate 5+6+7=18 static types.
		assert.Equal(t, uint64(8), meter.getMemory(common.MemoryKindDictionaryStaticType))
	})

	t.Run("iteration", func(t *testing.T) {
		t.Parallel()

		script := `
            pub fun main() {
                let values: [{Int8: String}] = [{}, {}, {}]
                for value in values {
                  let a = value
                }
            }
        `

		meter := newTestMemoryGauge()
		inter := parseCheckAndInterpretWithMemoryMetering(t, script, meter)

		_, err := inter.Invoke("main")
		require.NoError(t, err)

		assert.Equal(t, uint64(27), meter.getMemory(common.MemoryKindDictionaryBase))
		assert.Equal(t, uint64(6), meter.getMemory(common.MemoryKindVariable))

		// 4 Int8: 1 for type, 3 for values
		// 4 String: 1 for type, 3 for values
		assert.Equal(t, uint64(8), meter.getMemory(common.MemoryKindPrimitiveStaticType))
		// 1 for type
		// 6: 2 for each element
		assert.Equal(t, uint64(7), meter.getMemory(common.MemoryKindDictionaryStaticType))
	})

	t.Run("contains", func(t *testing.T) {
		t.Parallel()

		script := `
            pub fun main() {
                let x: {Int8: String} = {}
                x.containsKey(5)
            }
        `

		meter := newTestMemoryGauge()
		inter := parseCheckAndInterpretWithMemoryMetering(t, script, meter)

		_, err := inter.Invoke("main")
		require.NoError(t, err)

		assert.Equal(t, uint64(1), meter.getMemory(common.MemoryKindBool))
		assert.Equal(t, uint64(3), meter.getMemory(common.MemoryKindPrimitiveStaticType))
	})

	t.Run("insert", func(t *testing.T) {
		t.Parallel()

		script := `
            pub fun main() {
                let x: {Int8: String} = {}
                x.insert(key: 5, "")
                        x.insert(key: 4, "")
            }
        `

		meter := newTestMemoryGauge()
		inter := parseCheckAndInterpretWithMemoryMetering(t, script, meter)

		_, err := inter.Invoke("main")
		require.NoError(t, err)

		assert.Equal(t, uint64(2), meter.getMemory(common.MemoryKindDictionaryBase))
		assert.Equal(t, uint64(3), meter.getMemory(common.MemoryKindDictionarySize))
		assert.Equal(t, uint64(10), meter.getMemory(common.MemoryKindPrimitiveStaticType))
		assert.Equal(t, uint64(3), meter.getMemory(common.MemoryKindDictionaryStaticType))
	})
}

func TestInterpretCompositeMetering(t *testing.T) {
	t.Parallel()

	t.Run("creation", func(t *testing.T) {
		t.Parallel()

		script := `
            pub struct S {}

            pub resource R {
                pub let a: String
                pub let b: String

                init(a: String, b: String) {
                    self.a = a
                    self.b = b
                }
            }

            pub fun main() {
                let s = S()
                let r <- create R(a: "a", b: "b")
                destroy r
            }
        `

		meter := newTestMemoryGauge()
		inter := parseCheckAndInterpretWithMemoryMetering(t, script, meter)

		_, err := inter.Invoke("main")
		require.NoError(t, err)

		assert.Equal(t, uint64(14), meter.getMemory(common.MemoryKindString))
		assert.Equal(t, uint64(540), meter.getMemory(common.MemoryKindRawString))
		assert.Equal(t, uint64(4), meter.getMemory(common.MemoryKindCompositeBase))
		assert.Equal(t, uint64(3), meter.getMemory(common.MemoryKindCompositeSize))
		assert.Equal(t, uint64(8), meter.getMemory(common.MemoryKindVariable))

		assert.Equal(t, uint64(2), meter.getMemory(common.MemoryKindCompositeStaticType))
	})

	t.Run("iteration", func(t *testing.T) {
		t.Parallel()

		script := `
            pub struct S {}

            pub fun main() {
                let values = [S(), S(), S()]
                for value in values {
                  let a = value
                }
            }
        `

		meter := newTestMemoryGauge()
		inter := parseCheckAndInterpretWithMemoryMetering(t, script, meter)

		_, err := inter.Invoke("main")
		require.NoError(t, err)

		assert.Equal(t, uint64(27), meter.getMemory(common.MemoryKindCompositeBase))
		assert.Equal(t, uint64(0), meter.getMemory(common.MemoryKindCompositeSize))
		assert.Equal(t, uint64(7), meter.getMemory(common.MemoryKindVariable))

		assert.Equal(t, uint64(7), meter.getMemory(common.MemoryKindCompositeStaticType))
	})
}

func TestInterpretCompositeFieldMetering(t *testing.T) {
	t.Parallel()

	t.Run("empty", func(t *testing.T) {
		t.Parallel()

		script := `
			pub struct S {}
			pub fun main() {
				let s = S()
			}
		`

		meter := newTestMemoryGauge()
		inter := parseCheckAndInterpretWithMemoryMetering(t, script, meter)

		_, err := inter.Invoke("main")
		require.NoError(t, err)

		assert.Equal(t, uint64(77), meter.getMemory(common.MemoryKindRawString))
		assert.Equal(t, uint64(2), meter.getMemory(common.MemoryKindCompositeBase))
		assert.Equal(t, uint64(0), meter.getMemory(common.MemoryKindCompositeSize))
	})

	t.Run("1 field", func(t *testing.T) {
		t.Parallel()

		script := `
			pub struct S {
				pub let a: String
				init(_ a: String) {
					self.a = a
				}
			}
			pub fun main() {
				let s = S("a")
			}
		`

		meter := newTestMemoryGauge()
		inter := parseCheckAndInterpretWithMemoryMetering(t, script, meter)

		_, err := inter.Invoke("main")
		require.NoError(t, err)

		assert.Equal(t, uint64(181), meter.getMemory(common.MemoryKindRawString))
		assert.Equal(t, uint64(2), meter.getMemory(common.MemoryKindCompositeBase))
		assert.Equal(t, uint64(1), meter.getMemory(common.MemoryKindCompositeSize))
	})

	t.Run("2 field", func(t *testing.T) {
		t.Parallel()

		script := `
            pub struct S {
                pub let a: String
                pub let b: String
                init(_ a: String, _ b: String) {
                    self.a = a
                    self.b = b
                }
            }
            pub fun main() {
                let s = S("a", "b")
            }
        `

		meter := newTestMemoryGauge()
		inter := parseCheckAndInterpretWithMemoryMetering(t, script, meter)

		_, err := inter.Invoke("main")
		require.NoError(t, err)

		assert.Equal(t, uint64(399), meter.getMemory(common.MemoryKindRawString))
		assert.Equal(t, uint64(2), meter.getMemory(common.MemoryKindCompositeSize))
		assert.Equal(t, uint64(2), meter.getMemory(common.MemoryKindCompositeBase))
	})
}

func TestInterpretInterpretedFunctionMetering(t *testing.T) {
	t.Parallel()

	t.Run("top level function", func(t *testing.T) {
		t.Parallel()

		script := `
            pub fun main() {}
        `

		meter := newTestMemoryGauge()
		inter := parseCheckAndInterpretWithMemoryMetering(t, script, meter)

		_, err := inter.Invoke("main")
		require.NoError(t, err)

		assert.Equal(t, uint64(1), meter.getMemory(common.MemoryKindInterpretedFunction))
	})

	t.Run("function pointer creation", func(t *testing.T) {
		t.Parallel()

		script := `
            pub fun main() {
                let funcPointer = fun(a: String): String {
                    return a
                }
            }
        `

		meter := newTestMemoryGauge()
		inter := parseCheckAndInterpretWithMemoryMetering(t, script, meter)

		_, err := inter.Invoke("main")
		require.NoError(t, err)

		// 1 for the main, and 1 for the anon-func
		assert.Equal(t, uint64(2), meter.getMemory(common.MemoryKindInterpretedFunction))
	})

	t.Run("function pointer passing", func(t *testing.T) {
		t.Parallel()

		script := `
            pub fun main() {
                let funcPointer1 = fun(a: String): String {
                    return a
                }

                let funcPointer2 = funcPointer1
                let funcPointer3 = funcPointer2

                let value = funcPointer3("hello")
            }
        `

		meter := newTestMemoryGauge()
		inter := parseCheckAndInterpretWithMemoryMetering(t, script, meter)

		_, err := inter.Invoke("main")
		require.NoError(t, err)

		// 1 for the main, and 1 for the anon-func.
		// Assignment shouldn't allocate new memory, as the value is immutable and shouldn't be copied.
		assert.Equal(t, uint64(2), meter.getMemory(common.MemoryKindInterpretedFunction))
	})

	t.Run("struct method", func(t *testing.T) {
		t.Parallel()

		script := `
            pub struct Foo {
                pub fun bar() {}
            }

            pub fun main() {}
        `

		meter := newTestMemoryGauge()
		inter := parseCheckAndInterpretWithMemoryMetering(t, script, meter)

		_, err := inter.Invoke("main")
		require.NoError(t, err)

		// 1 for the main, and 1 for the struct method.
		assert.Equal(t, uint64(2), meter.getMemory(common.MemoryKindInterpretedFunction))
	})

	t.Run("struct init", func(t *testing.T) {
		t.Parallel()

		script := `
            pub struct Foo {
                init() {}
            }

            pub fun main() {}
        `

		meter := newTestMemoryGauge()
		inter := parseCheckAndInterpretWithMemoryMetering(t, script, meter)

		_, err := inter.Invoke("main")
		require.NoError(t, err)

		// 1 for the main, and 1 for the struct init.
		assert.Equal(t, uint64(2), meter.getMemory(common.MemoryKindInterpretedFunction))
	})
}

func TestInterpretHostFunctionMetering(t *testing.T) {
	t.Parallel()

	t.Run("top level function", func(t *testing.T) {
		t.Parallel()

		script := `
            pub fun main() {}
        `

		meter := newTestMemoryGauge()
		inter := parseCheckAndInterpretWithMemoryMetering(t, script, meter)

		_, err := inter.Invoke("main")
		require.NoError(t, err)
		assert.Equal(t, uint64(0), meter.getMemory(common.MemoryKindHostFunction))
	})

	t.Run("function pointers", func(t *testing.T) {
		t.Parallel()

		script := `
            pub fun main() {
                let funcPointer1 = fun(a: String): String {
                    return a
                }

                let funcPointer2 = funcPointer1
                let funcPointer3 = funcPointer2

                let value = funcPointer3("hello")
            }
        `

		meter := newTestMemoryGauge()
		inter := parseCheckAndInterpretWithMemoryMetering(t, script, meter)

		_, err := inter.Invoke("main")
		require.NoError(t, err)
		assert.Equal(t, uint64(0), meter.getMemory(common.MemoryKindHostFunction))
	})

	t.Run("struct method", func(t *testing.T) {
		t.Parallel()

		script := `
            pub struct Foo {
                pub fun bar() {}
            }

            pub fun main() {}
        `

		meter := newTestMemoryGauge()
		inter := parseCheckAndInterpretWithMemoryMetering(t, script, meter)

		_, err := inter.Invoke("main")
		require.NoError(t, err)

		// 1 for the struct method.
		assert.Equal(t, uint64(1), meter.getMemory(common.MemoryKindHostFunction))
	})

	t.Run("struct init", func(t *testing.T) {
		t.Parallel()

		script := `
            pub struct Foo {
                init() {}
            }

            pub fun main() {}
        `

		meter := newTestMemoryGauge()
		inter := parseCheckAndInterpretWithMemoryMetering(t, script, meter)

		_, err := inter.Invoke("main")
		require.NoError(t, err)

		// 1 for the struct init.
		assert.Equal(t, uint64(1), meter.getMemory(common.MemoryKindHostFunction))
	})

	t.Run("builtin functions", func(t *testing.T) {
		t.Parallel()

		script := `
            pub fun main() {
                let a = Int8(5)

                let b = CompositeType("PublicKey")
            }
        `

		meter := newTestMemoryGauge()
		inter := parseCheckAndInterpretWithMemoryMetering(t, script, meter)

		_, err := inter.Invoke("main")
		require.NoError(t, err)

		// builtin functions are not metered
		assert.Equal(t, uint64(0), meter.getMemory(common.MemoryKindHostFunction))

		assert.Equal(t, uint64(1), meter.getMemory(common.MemoryKindCompositeStaticType))
	})

	t.Run("stdlib function", func(t *testing.T) {
		t.Parallel()

		script := `
            pub fun main() {
                assert(true)
            }
        `

		meter := newTestMemoryGauge()
		inter, err := parseCheckAndInterpretWithOptionsAndMemoryMetering(
			t,
			script,
			ParseCheckAndInterpretOptions{
				CheckerOptions: []sema.Option{
					sema.WithPredeclaredValues(stdlib.BuiltinFunctions.ToSemaValueDeclarations()),
				},
				Options: []interpreter.Option{
					interpreter.WithPredeclaredValues(stdlib.BuiltinFunctions.ToInterpreterValueDeclarations()),
				},
			},
			meter,
		)
		require.NoError(t, err)

		_, err = inter.Invoke("main")
		require.NoError(t, err)

		// stdlib functions are not metered
		assert.Equal(t, uint64(0), meter.getMemory(common.MemoryKindHostFunction))
	})

	t.Run("public key creation", func(t *testing.T) {
		t.Parallel()

		script := `
            pub fun main() {
                let publicKey = PublicKey(
                    publicKey: "0102".decodeHex(),
                    signatureAlgorithm: SignatureAlgorithm.ECDSA_P256
                )
            }
        `

		var predeclaredSemaValues []sema.ValueDeclaration
		predeclaredSemaValues = append(predeclaredSemaValues, stdlib.BuiltinFunctions.ToSemaValueDeclarations()...)
		predeclaredSemaValues = append(predeclaredSemaValues, stdlib.BuiltinValues.ToSemaValueDeclarations()...)

		var predeclaredInterpreterValues []interpreter.ValueDeclaration
		predeclaredInterpreterValues = append(
			predeclaredInterpreterValues,
			stdlib.BuiltinFunctions.ToInterpreterValueDeclarations()...,
		)
		predeclaredInterpreterValues = append(
			predeclaredInterpreterValues,
			stdlib.BuiltinValues.ToInterpreterValueDeclarations()...,
		)

		meter := newTestMemoryGauge()
		inter, err := parseCheckAndInterpretWithOptionsAndMemoryMetering(
			t,
			script,
			ParseCheckAndInterpretOptions{
				CheckerOptions: []sema.Option{
					sema.WithPredeclaredValues(predeclaredSemaValues),
				},
				Options: []interpreter.Option{
					interpreter.WithPredeclaredValues(predeclaredInterpreterValues),
					interpreter.WithPublicKeyValidationHandler(
						func(_ *interpreter.Interpreter, _ func() interpreter.LocationRange, _ *interpreter.CompositeValue) error {
							return nil
						},
					),
				},
			},
			meter,
		)
		require.NoError(t, err)

		_, err = inter.Invoke("main")
		require.NoError(t, err)

		// 1 host function created for 'decodeHex' of String value
		// 'publicKeyVerify' and 'publicKeyVerifyPop' functions of PublicKey value are not metered
		assert.Equal(t, uint64(1), meter.getMemory(common.MemoryKindHostFunction))
	})

	t.Run("multiple public key creation", func(t *testing.T) {
		t.Parallel()

		script := `
            pub fun main() {
                let publicKey1 = PublicKey(
                    publicKey: "0102".decodeHex(),
                    signatureAlgorithm: SignatureAlgorithm.ECDSA_P256
                )

                let publicKey2 = PublicKey(
                    publicKey: "0102".decodeHex(),
                    signatureAlgorithm: SignatureAlgorithm.ECDSA_P256
                )
            }
        `

		var predeclaredSemaValues []sema.ValueDeclaration
		predeclaredSemaValues = append(predeclaredSemaValues, stdlib.BuiltinFunctions.ToSemaValueDeclarations()...)
		predeclaredSemaValues = append(predeclaredSemaValues, stdlib.BuiltinValues.ToSemaValueDeclarations()...)

		var predeclaredInterpreterValues []interpreter.ValueDeclaration
		predeclaredInterpreterValues = append(
			predeclaredInterpreterValues,
			stdlib.BuiltinFunctions.ToInterpreterValueDeclarations()...,
		)
		predeclaredInterpreterValues = append(
			predeclaredInterpreterValues,
			stdlib.BuiltinValues.ToInterpreterValueDeclarations()...,
		)

		meter := newTestMemoryGauge()
		inter, err := parseCheckAndInterpretWithOptionsAndMemoryMetering(
			t,
			script,
			ParseCheckAndInterpretOptions{
				CheckerOptions: []sema.Option{
					sema.WithPredeclaredValues(predeclaredSemaValues),
				},
				Options: []interpreter.Option{
					interpreter.WithPredeclaredValues(predeclaredInterpreterValues),
					interpreter.WithPublicKeyValidationHandler(
						func(_ *interpreter.Interpreter, _ func() interpreter.LocationRange, _ *interpreter.CompositeValue) error {
							return nil
						},
					),
				},
			},
			meter,
		)
		require.NoError(t, err)

		_, err = inter.Invoke("main")
		require.NoError(t, err)

		// 2 = 2x 1 host function created for 'decodeHex' of String value
		// 'publicKeyVerify' and 'publicKeyVerifyPop' functions of PublicKey value are not metered
		assert.Equal(t, uint64(2), meter.getMemory(common.MemoryKindHostFunction))
	})
}

func TestInterpretBoundFunctionMetering(t *testing.T) {
	t.Parallel()

	t.Run("struct method", func(t *testing.T) {
		t.Parallel()

		script := `
            pub struct Foo {
                pub fun bar() {}
            }

            pub fun main() {}
        `

		meter := newTestMemoryGauge()
		inter := parseCheckAndInterpretWithMemoryMetering(t, script, meter)

		_, err := inter.Invoke("main")
		require.NoError(t, err)

		// No bound functions are created without usages.
		assert.Equal(t, uint64(0), meter.getMemory(common.MemoryKindBoundFunction))
	})

	t.Run("struct init", func(t *testing.T) {
		t.Parallel()

		script := `
            pub struct Foo {
                init() {}
            }

            pub fun main() {}
        `

		meter := newTestMemoryGauge()
		inter := parseCheckAndInterpretWithMemoryMetering(t, script, meter)

		_, err := inter.Invoke("main")
		require.NoError(t, err)

		// No bound functions are created without usages.
		assert.Equal(t, uint64(0), meter.getMemory(common.MemoryKindBoundFunction))
	})

	t.Run("struct method usage", func(t *testing.T) {
		t.Parallel()

		script := `
            pub struct Foo {
                pub fun bar() {}
            }

            pub fun main() {
                let foo = Foo()
                foo.bar()
                foo.bar()
                foo.bar()
            }
        `

		meter := newTestMemoryGauge()
		inter := parseCheckAndInterpretWithMemoryMetering(t, script, meter)

		_, err := inter.Invoke("main")
		require.NoError(t, err)

		// 3 bound functions are created for the 3 invocations of 'bar()'.
		// No bound functions are created for init invocation.
		assert.Equal(t, uint64(3), meter.getMemory(common.MemoryKindBoundFunction))
	})
}

func TestInterpretOptionalValueMetering(t *testing.T) {
	t.Parallel()

	t.Run("simple optional value", func(t *testing.T) {
		t.Parallel()

		script := `
            pub fun main() {
                let x: String? = "hello"
            }
        `

		meter := newTestMemoryGauge()
		inter := parseCheckAndInterpretWithMemoryMetering(t, script, meter)

		_, err := inter.Invoke("main")
		require.NoError(t, err)

		assert.Equal(t, uint64(1), meter.getMemory(common.MemoryKindOptional))
	})

	t.Run("dictionary get", func(t *testing.T) {
		t.Parallel()

		script := `
            pub fun main() {
                let x: {Int8: String} = {1: "foo", 2: "bar"}
                let y = x[0]
                let z = x[1]
            }
        `

		meter := newTestMemoryGauge()
		inter := parseCheckAndInterpretWithMemoryMetering(t, script, meter)

		_, err := inter.Invoke("main")
		require.NoError(t, err)

		// 2 for `z`
		assert.Equal(t, uint64(2), meter.getMemory(common.MemoryKindOptional))

		assert.Equal(t, uint64(12), meter.getMemory(common.MemoryKindPrimitiveStaticType))
		assert.Equal(t, uint64(3), meter.getMemory(common.MemoryKindDictionaryStaticType))
	})

	t.Run("dictionary set", func(t *testing.T) {
		t.Parallel()

		script := `
            pub fun main() {
                let x: {Int8: String} = {1: "foo", 2: "bar"}
				x[0] = "a"
				x[1] = "b"
            }
        `

		meter := newTestMemoryGauge()

		inter := parseCheckAndInterpretWithMemoryMetering(t, script, meter)

		_, err := inter.Invoke("main")
		require.NoError(t, err)

		// 1 from creating new entry by setting x[0]
		// 2 from overwriting entry by setting x[1]
		assert.Equal(t, uint64(3), meter.getMemory(common.MemoryKindOptional))
	})

	t.Run("OptionalType", func(t *testing.T) {
		t.Parallel()

		script := `
            pub fun main() {
                let type: Type = Type<Int>()
                let a = OptionalType(type)
            }
        `

		meter := newTestMemoryGauge()
		inter := parseCheckAndInterpretWithMemoryMetering(t, script, meter)

		_, err := inter.Invoke("main")
		require.NoError(t, err)

		// 0: optional type is created here, not an optional value
		assert.Equal(t, uint64(0), meter.getMemory(common.MemoryKindOptional))
		// 1: `a`
		assert.Equal(t, uint64(1), meter.getMemory(common.MemoryKindOptionalStaticType))
	})
}

func TestInterpretIntMetering(t *testing.T) {

	t.Parallel()

	t.Run("creation", func(t *testing.T) {

		t.Parallel()

		script := `
            pub fun main() {
                let x = 1
            }
        `

		meter := newTestMemoryGauge()
		inter := parseCheckAndInterpretWithMemoryMetering(t, script, meter)

		_, err := inter.Invoke("main")
		require.NoError(t, err)

		assert.Equal(t, uint64(8), meter.getMemory(common.MemoryKindBigInt))
	})

	t.Run("addition", func(t *testing.T) {

		t.Parallel()

		script := `
            pub fun main() {
                let x = 1 + 2
            }
        `

		meter := newTestMemoryGauge()
		inter := parseCheckAndInterpretWithMemoryMetering(t, script, meter)

		_, err := inter.Invoke("main")
		require.NoError(t, err)

		// TODO:
		// creation: 8 + 8
		// result: 16 = max(8, 8) + 8
		assert.Equal(t, uint64(32), meter.getMemory(common.MemoryKindBigInt))
	})

	t.Run("subtraction", func(t *testing.T) {

		t.Parallel()

		script := `
            pub fun main() {
                let x = 1 - 2
            }
        `

		meter := newTestMemoryGauge()
		inter := parseCheckAndInterpretWithMemoryMetering(t, script, meter)

		_, err := inter.Invoke("main")
		require.NoError(t, err)

		// TODO:
		// creation: 8 + 8
		// result: 8 = max(8, 8)
		assert.Equal(t, uint64(24), meter.getMemory(common.MemoryKindBigInt))
	})

	t.Run("multiplication", func(t *testing.T) {

		t.Parallel()

		script := `
            pub fun main() {
                let x = 1 * 2
            }
        `

		meter := newTestMemoryGauge()
		inter := parseCheckAndInterpretWithMemoryMetering(t, script, meter)

		_, err := inter.Invoke("main")
		require.NoError(t, err)

		// TODO:
		// creation: 8 + 8
		// result: 16 = 8 + 8
		assert.Equal(t, uint64(32), meter.getMemory(common.MemoryKindBigInt))
	})

	t.Run("division", func(t *testing.T) {

		t.Parallel()

		script := `
            pub fun main() {
                let x = 10 / 2
            }
        `

		meter := newTestMemoryGauge()
		inter := parseCheckAndInterpretWithMemoryMetering(t, script, meter)

		_, err := inter.Invoke("main")
		require.NoError(t, err)

		// TODO:
		// creation: 8 + 8
		// result: 8 = max(8, 8)
		assert.Equal(t, uint64(24), meter.getMemory(common.MemoryKindBigInt))
	})

	t.Run("modulo", func(t *testing.T) {

		t.Parallel()

		script := `
            pub fun main() {
                let x = 10 % 2
            }
        `

		meter := newTestMemoryGauge()
		inter := parseCheckAndInterpretWithMemoryMetering(t, script, meter)

		_, err := inter.Invoke("main")
		require.NoError(t, err)

		// TODO:
		// creation: 8 + 8
		// result: 8 = max(8, 8)
		assert.Equal(t, uint64(24), meter.getMemory(common.MemoryKindBigInt))
	})

	t.Run("bitwise or", func(t *testing.T) {

		t.Parallel()

		script := `
            pub fun main() {
                let x = 10 | 2
            }
        `

		meter := newTestMemoryGauge()
		inter := parseCheckAndInterpretWithMemoryMetering(t, script, meter)

		_, err := inter.Invoke("main")
		require.NoError(t, err)

		// TODO:
		// creation: 8 + 8
		// result: 8 = max(8, 8)
		assert.Equal(t, uint64(24), meter.getMemory(common.MemoryKindBigInt))
	})

	t.Run("bitwise xor", func(t *testing.T) {

		t.Parallel()

		script := `
            pub fun main() {
                let x = 10 ^ 2
            }
        `

		meter := newTestMemoryGauge()
		inter := parseCheckAndInterpretWithMemoryMetering(t, script, meter)

		_, err := inter.Invoke("main")
		require.NoError(t, err)

		// TODO:
		// creation: 8 + 8
		// result: 8 = max(8, 8)
		assert.Equal(t, uint64(24), meter.getMemory(common.MemoryKindBigInt))
	})

	t.Run("bitwise and", func(t *testing.T) {

		t.Parallel()

		script := `
            pub fun main() {
                let x = 10 & 2
            }
        `

		meter := newTestMemoryGauge()
		inter := parseCheckAndInterpretWithMemoryMetering(t, script, meter)

		_, err := inter.Invoke("main")
		require.NoError(t, err)

		// TODO:
		// creation: 8 + 8
		// result: 8 = max(8, 8)
		assert.Equal(t, uint64(24), meter.getMemory(common.MemoryKindBigInt))
	})

	t.Run("bitwise left-shift", func(t *testing.T) {

		t.Parallel()

		script := `
            pub fun main() {
                let x = 10 << 2
            }
        `

		meter := newTestMemoryGauge()
		inter := parseCheckAndInterpretWithMemoryMetering(t, script, meter)

		_, err := inter.Invoke("main")
		require.NoError(t, err)

		// TODO:
		// creation: 8 + 8
		// result: 16 = 8 + 8
		assert.Equal(t, uint64(32), meter.getMemory(common.MemoryKindBigInt))
	})

	t.Run("bitwise right-shift", func(t *testing.T) {

		t.Parallel()

		script := `
            pub fun main() {
                let x = 10 >> 2
            }
        `

		meter := newTestMemoryGauge()
		inter := parseCheckAndInterpretWithMemoryMetering(t, script, meter)

		_, err := inter.Invoke("main")
		require.NoError(t, err)

		// TODO:
		// creation: 8 + 8
		// result: 8 = max(8, 8)
		assert.Equal(t, uint64(24), meter.getMemory(common.MemoryKindBigInt))
	})

	t.Run("negation", func(t *testing.T) {

		t.Parallel()

		script := `
            pub fun main() {
                let x = 1
                let y = -x
            }
        `

		meter := newTestMemoryGauge()
		inter := parseCheckAndInterpretWithMemoryMetering(t, script, meter)

		_, err := inter.Invoke("main")
		require.NoError(t, err)

		// TODO:
		// creation: 8
		// result: 8 = 8
		assert.Equal(t, uint64(16), meter.getMemory(common.MemoryKindBigInt))
	})

	t.Run("logical operations", func(t *testing.T) {

		t.Parallel()

		script := `
            pub fun main() {
                let x = 1
                x == 1
                x != 1
                x > 1
                x >= 1
                x < 1
                x <= 1
            }
        `

		meter := newTestMemoryGauge()
		inter := parseCheckAndInterpretWithMemoryMetering(t, script, meter)

		_, err := inter.Invoke("main")
		require.NoError(t, err)

		assert.Equal(t, uint64(6), meter.getMemory(common.MemoryKindBool))
	})
}

func TestInterpretUIntMetering(t *testing.T) {

	t.Parallel()

	t.Run("creation", func(t *testing.T) {

		t.Parallel()

		script := `
            pub fun main() {
                let x = 1 as UInt
            }
        `

		meter := newTestMemoryGauge()
		inter := parseCheckAndInterpretWithMemoryMetering(t, script, meter)

		_, err := inter.Invoke("main")
		require.NoError(t, err)

		// creation: 8
		assert.Equal(t, uint64(8), meter.getMemory(common.MemoryKindBigInt))
	})

	t.Run("addition", func(t *testing.T) {

		t.Parallel()

		script := `
            pub fun main() {
                let x = 1 as UInt + 2 as UInt
            }
        `

		meter := newTestMemoryGauge()
		inter := parseCheckAndInterpretWithMemoryMetering(t, script, meter)

		_, err := inter.Invoke("main")
		require.NoError(t, err)

		// TODO:
		// creation: 8 + 8
		// result: 16 = max(8, 8) + 8
		assert.Equal(t, uint64(32), meter.getMemory(common.MemoryKindBigInt))
	})

	t.Run("subtraction", func(t *testing.T) {

		t.Parallel()

		script := `
            pub fun main() {
                let x = 3 as UInt - 2 as UInt
            }
        `

		meter := newTestMemoryGauge()
		inter := parseCheckAndInterpretWithMemoryMetering(t, script, meter)

		_, err := inter.Invoke("main")
		require.NoError(t, err)

		// TODO:
		// creation: 8 + 8
		// result: 8 = max(8, 8)
		assert.Equal(t, uint64(24), meter.getMemory(common.MemoryKindBigInt))
	})

	t.Run("saturating subtraction", func(t *testing.T) {

		t.Parallel()

		script := `
            pub fun main() {
                let x = (1 as UInt).saturatingSubtract(2 as UInt)
            }
        `

		meter := newTestMemoryGauge()
		inter := parseCheckAndInterpretWithMemoryMetering(t, script, meter)

		_, err := inter.Invoke("main")
		require.NoError(t, err)

		// TODO:
		// creation: 8 + 8
		// result: 8 = max(8, 8)
		assert.Equal(t, uint64(24), meter.getMemory(common.MemoryKindBigInt))
	})

	t.Run("multiplication", func(t *testing.T) {

		t.Parallel()

		script := `
            pub fun main() {
                let x = 1 as UInt * 2 as UInt
            }
        `

		meter := newTestMemoryGauge()
		inter := parseCheckAndInterpretWithMemoryMetering(t, script, meter)

		_, err := inter.Invoke("main")
		require.NoError(t, err)

		// TODO:
		// creation: 8 + 8
		// result: 16 = 8 + 8
		assert.Equal(t, uint64(32), meter.getMemory(common.MemoryKindBigInt))
	})

	t.Run("division", func(t *testing.T) {

		t.Parallel()

		script := `
            pub fun main() {
                let x = 10 as UInt / 2 as UInt
            }
        `

		meter := newTestMemoryGauge()
		inter := parseCheckAndInterpretWithMemoryMetering(t, script, meter)

		_, err := inter.Invoke("main")
		require.NoError(t, err)

		// TODO:
		// creation: 8 + 8
		// result: 8 = max(8, 8)
		assert.Equal(t, uint64(24), meter.getMemory(common.MemoryKindBigInt))
	})

	t.Run("modulo", func(t *testing.T) {

		t.Parallel()

		script := `
            pub fun main() {
                let x = 10 as UInt % 2 as UInt
            }
        `

		meter := newTestMemoryGauge()
		inter := parseCheckAndInterpretWithMemoryMetering(t, script, meter)

		_, err := inter.Invoke("main")
		require.NoError(t, err)

		// TODO:
		// creation: 8 + 8
		// result: 8 = max(8, 8)
		assert.Equal(t, uint64(24), meter.getMemory(common.MemoryKindBigInt))
	})

	t.Run("bitwise or", func(t *testing.T) {

		t.Parallel()

		script := `
            pub fun main() {
                let x = 10 as UInt | 2 as UInt
            }
        `

		meter := newTestMemoryGauge()
		inter := parseCheckAndInterpretWithMemoryMetering(t, script, meter)

		_, err := inter.Invoke("main")
		require.NoError(t, err)

		// TODO:
		// creation: 8 + 8
		// result: 8 = max(8, 8)
		assert.Equal(t, uint64(24), meter.getMemory(common.MemoryKindBigInt))
	})

	t.Run("bitwise xor", func(t *testing.T) {

		t.Parallel()

		script := `
            pub fun main() {
                let x = 10 as UInt ^ 2 as UInt
            }
        `

		meter := newTestMemoryGauge()
		inter := parseCheckAndInterpretWithMemoryMetering(t, script, meter)

		_, err := inter.Invoke("main")
		require.NoError(t, err)

		// TODO:
		// creation: 8 + 8
		// result: 8 = max(8, 8)
		assert.Equal(t, uint64(24), meter.getMemory(common.MemoryKindBigInt))
	})

	t.Run("bitwise and", func(t *testing.T) {

		t.Parallel()

		script := `
            pub fun main() {
                let x = 10 as UInt & 2 as UInt
            }
        `

		meter := newTestMemoryGauge()
		inter := parseCheckAndInterpretWithMemoryMetering(t, script, meter)

		_, err := inter.Invoke("main")
		require.NoError(t, err)

		// TODO:
		// creation: 8 + 8
		// result: 8 = max(8, 8)
		assert.Equal(t, uint64(24), meter.getMemory(common.MemoryKindBigInt))
	})

	t.Run("bitwise left-shift", func(t *testing.T) {

		t.Parallel()

		script := `
            pub fun main() {
                let x = 10 as UInt << 2 as UInt
            }
        `

		meter := newTestMemoryGauge()
		inter := parseCheckAndInterpretWithMemoryMetering(t, script, meter)

		_, err := inter.Invoke("main")
		require.NoError(t, err)

		// TODO:
		// creation: 8 + 8
		// result: 16 = 8 + 8
		assert.Equal(t, uint64(32), meter.getMemory(common.MemoryKindBigInt))
	})

	t.Run("bitwise right-shift", func(t *testing.T) {

		t.Parallel()

		script := `
            pub fun main() {
                let x = 10 as UInt >> 2 as UInt
            }
        `

		meter := newTestMemoryGauge()
		inter := parseCheckAndInterpretWithMemoryMetering(t, script, meter)

		_, err := inter.Invoke("main")
		require.NoError(t, err)

		// TODO:
		// creation: 8 + 8
		// result: 8 = max(8, 8)
		assert.Equal(t, uint64(24), meter.getMemory(common.MemoryKindBigInt))
	})

	t.Run("negation", func(t *testing.T) {

		t.Parallel()

		script := `
            pub fun main() {
                let x = 1
                let y = -x
            }
        `

		meter := newTestMemoryGauge()
		inter := parseCheckAndInterpretWithMemoryMetering(t, script, meter)

		_, err := inter.Invoke("main")
		require.NoError(t, err)

		// TODO:
		// creation: 8
		// result: 8 = 8
		assert.Equal(t, uint64(16), meter.getMemory(common.MemoryKindBigInt))
	})

	t.Run("logical operations", func(t *testing.T) {

		t.Parallel()

		script := `
            pub fun main() {
                let x: UInt = 1
                x == 1
                x != 1
                x > 1
                x >= 1
                x < 1
                x <= 1
            }
        `

		meter := newTestMemoryGauge()
		inter := parseCheckAndInterpretWithMemoryMetering(t, script, meter)

		_, err := inter.Invoke("main")
		require.NoError(t, err)

		assert.Equal(t, uint64(6), meter.getMemory(common.MemoryKindBool))
	})
}

func TestInterpretUInt8Metering(t *testing.T) {

	t.Parallel()

	t.Run("creation", func(t *testing.T) {

		t.Parallel()

		script := `
            pub fun main() {
                let x = 1 as UInt8
            }
        `

		meter := newTestMemoryGauge()
		inter := parseCheckAndInterpretWithMemoryMetering(t, script, meter)

		_, err := inter.Invoke("main")
		require.NoError(t, err)

		// creation: 1
		assert.Equal(t, uint64(1), meter.getMemory(common.MemoryKindNumber))
	})

	t.Run("addition", func(t *testing.T) {

		t.Parallel()

		script := `
            pub fun main() {
                let x = 1 as UInt8 + 2 as UInt8
            }
        `

		meter := newTestMemoryGauge()
		inter := parseCheckAndInterpretWithMemoryMetering(t, script, meter)

		_, err := inter.Invoke("main")
		require.NoError(t, err)

		// creation: 1 + 1
		// result: 1
		assert.Equal(t, uint64(3), meter.getMemory(common.MemoryKindNumber))
	})

	t.Run("saturating addition", func(t *testing.T) {

		t.Parallel()

		script := `
            pub fun main() {
                let x = (1 as UInt8).saturatingAdd(2 as UInt8)
            }
        `

		meter := newTestMemoryGauge()
		inter := parseCheckAndInterpretWithMemoryMetering(t, script, meter)

		_, err := inter.Invoke("main")
		require.NoError(t, err)

		// creation: 1 + 1
		// result: 1
		assert.Equal(t, uint64(3), meter.getMemory(common.MemoryKindNumber))
	})

	t.Run("subtraction", func(t *testing.T) {

		t.Parallel()

		script := `
            pub fun main() {
                let x = 3 as UInt8 - 2 as UInt8
            }
        `

		meter := newTestMemoryGauge()
		inter := parseCheckAndInterpretWithMemoryMetering(t, script, meter)

		_, err := inter.Invoke("main")
		require.NoError(t, err)

		// creation: 1 + 1
		// result: 1
		assert.Equal(t, uint64(3), meter.getMemory(common.MemoryKindNumber))
	})

	t.Run("saturating subtraction", func(t *testing.T) {

		t.Parallel()

		script := `
            pub fun main() {
                let x = (1 as UInt8).saturatingSubtract(2 as UInt8)
            }
        `

		meter := newTestMemoryGauge()
		inter := parseCheckAndInterpretWithMemoryMetering(t, script, meter)

		_, err := inter.Invoke("main")
		require.NoError(t, err)

		// creation: 1 + 1
		// result: 1
		assert.Equal(t, uint64(3), meter.getMemory(common.MemoryKindNumber))
	})

	t.Run("multiplication", func(t *testing.T) {

		t.Parallel()

		script := `
            pub fun main() {
                let x = 1 as UInt8 * 2 as UInt8
            }
        `

		meter := newTestMemoryGauge()
		inter := parseCheckAndInterpretWithMemoryMetering(t, script, meter)

		_, err := inter.Invoke("main")
		require.NoError(t, err)

		// creation: 1 + 1
		// result: 1
		assert.Equal(t, uint64(3), meter.getMemory(common.MemoryKindNumber))
	})

	t.Run("saturating multiplication", func(t *testing.T) {

		t.Parallel()

		script := `
            pub fun main() {
                let x = (1 as UInt8).saturatingMultiply(2 as UInt8)
            }
        `

		meter := newTestMemoryGauge()
		inter := parseCheckAndInterpretWithMemoryMetering(t, script, meter)

		_, err := inter.Invoke("main")
		require.NoError(t, err)

		// creation: 1 + 1
		// result: 1
		assert.Equal(t, uint64(3), meter.getMemory(common.MemoryKindNumber))
	})

	t.Run("division", func(t *testing.T) {

		t.Parallel()

		script := `
            pub fun main() {
                let x = 10 as UInt8 / 2 as UInt8
            }
        `

		meter := newTestMemoryGauge()
		inter := parseCheckAndInterpretWithMemoryMetering(t, script, meter)

		_, err := inter.Invoke("main")
		require.NoError(t, err)

		// creation: 1 + 1
		// result: 1
		assert.Equal(t, uint64(3), meter.getMemory(common.MemoryKindNumber))
	})

	t.Run("modulo", func(t *testing.T) {

		t.Parallel()

		script := `
            pub fun main() {
                let x = 10 as UInt8 % 2 as UInt8
            }
        `

		meter := newTestMemoryGauge()
		inter := parseCheckAndInterpretWithMemoryMetering(t, script, meter)

		_, err := inter.Invoke("main")
		require.NoError(t, err)

		// creation: 1 + 1
		// result: 1
		assert.Equal(t, uint64(3), meter.getMemory(common.MemoryKindNumber))
	})

	t.Run("bitwise or", func(t *testing.T) {

		t.Parallel()

		script := `
            pub fun main() {
                let x = 10 as UInt8 | 2 as UInt8
            }
        `

		meter := newTestMemoryGauge()
		inter := parseCheckAndInterpretWithMemoryMetering(t, script, meter)

		_, err := inter.Invoke("main")
		require.NoError(t, err)

		// creation: 1 + 1
		// result: 1
		assert.Equal(t, uint64(3), meter.getMemory(common.MemoryKindNumber))
	})

	t.Run("bitwise xor", func(t *testing.T) {

		t.Parallel()

		script := `
            pub fun main() {
                let x = 10 as UInt8 ^ 2 as UInt8
            }
        `

		meter := newTestMemoryGauge()
		inter := parseCheckAndInterpretWithMemoryMetering(t, script, meter)

		_, err := inter.Invoke("main")
		require.NoError(t, err)

		// creation: 1 + 1
		// result: 1
		assert.Equal(t, uint64(3), meter.getMemory(common.MemoryKindNumber))
	})

	t.Run("bitwise and", func(t *testing.T) {

		t.Parallel()

		script := `
            pub fun main() {
                let x = 10 as UInt8 & 2 as UInt8
            }
        `

		meter := newTestMemoryGauge()
		inter := parseCheckAndInterpretWithMemoryMetering(t, script, meter)

		_, err := inter.Invoke("main")
		require.NoError(t, err)

		// creation: 1 + 1
		// result: 1
		assert.Equal(t, uint64(3), meter.getMemory(common.MemoryKindNumber))
		assert.Equal(t, uint64(1), meter.getMemory(common.MemoryKindElaboration))
	})

	t.Run("bitwise left-shift", func(t *testing.T) {

		t.Parallel()

		script := `
            pub fun main() {
                let x = 10 as UInt8 << 2 as UInt8
            }
        `

		meter := newTestMemoryGauge()
		inter := parseCheckAndInterpretWithMemoryMetering(t, script, meter)

		_, err := inter.Invoke("main")
		require.NoError(t, err)

		// creation: 1 + 1
		// result: 1
		assert.Equal(t, uint64(3), meter.getMemory(common.MemoryKindNumber))
	})

	t.Run("bitwise right-shift", func(t *testing.T) {

		t.Parallel()

		script := `
            pub fun main() {
                let x = 10 as UInt8 >> 2 as UInt8
            }
        `

		meter := newTestMemoryGauge()
		inter := parseCheckAndInterpretWithMemoryMetering(t, script, meter)

		_, err := inter.Invoke("main")
		require.NoError(t, err)

		// creation: 1 + 1
		// result: 1
		assert.Equal(t, uint64(3), meter.getMemory(common.MemoryKindNumber))
	})

	t.Run("logical operations", func(t *testing.T) {

		t.Parallel()

		script := `
            pub fun main() {
                let x: UInt8 = 1
                x == 1
                x != 1
                x > 1
                x >= 1
                x < 1
                x <= 1
            }
        `

		meter := newTestMemoryGauge()
		inter := parseCheckAndInterpretWithMemoryMetering(t, script, meter)

		_, err := inter.Invoke("main")
		require.NoError(t, err)

		assert.Equal(t, uint64(6), meter.getMemory(common.MemoryKindBool))
	})
}

func TestInterpretUInt16Metering(t *testing.T) {

	t.Parallel()

	t.Run("creation", func(t *testing.T) {

		t.Parallel()

		script := `
            pub fun main() {
                let x = 1 as UInt16
            }
        `

		meter := newTestMemoryGauge()
		inter := parseCheckAndInterpretWithMemoryMetering(t, script, meter)

		_, err := inter.Invoke("main")
		require.NoError(t, err)

		// creation: 2
		assert.Equal(t, uint64(2), meter.getMemory(common.MemoryKindNumber))
	})

	t.Run("addition", func(t *testing.T) {

		t.Parallel()

		script := `
            pub fun main() {
                let x = 1 as UInt16 + 2 as UInt16
            }
        `

		meter := newTestMemoryGauge()
		inter := parseCheckAndInterpretWithMemoryMetering(t, script, meter)

		_, err := inter.Invoke("main")
		require.NoError(t, err)

		// creation: 2 + 2
		// result: 2
		assert.Equal(t, uint64(6), meter.getMemory(common.MemoryKindNumber))
	})

	t.Run("saturating addition", func(t *testing.T) {

		t.Parallel()

		script := `
            pub fun main() {
                let x = (1 as UInt16).saturatingAdd(2 as UInt16)
            }
        `

		meter := newTestMemoryGauge()
		inter := parseCheckAndInterpretWithMemoryMetering(t, script, meter)

		_, err := inter.Invoke("main")
		require.NoError(t, err)

		// creation: 2 + 2
		// result: 2
		assert.Equal(t, uint64(6), meter.getMemory(common.MemoryKindNumber))
	})

	t.Run("subtraction", func(t *testing.T) {

		t.Parallel()

		script := `
            pub fun main() {
                let x = 3 as UInt16 - 2 as UInt16
            }
        `

		meter := newTestMemoryGauge()
		inter := parseCheckAndInterpretWithMemoryMetering(t, script, meter)

		_, err := inter.Invoke("main")
		require.NoError(t, err)

		// creation: 2 + 2
		// result: 2
		assert.Equal(t, uint64(6), meter.getMemory(common.MemoryKindNumber))
	})

	t.Run("saturating subtraction", func(t *testing.T) {

		t.Parallel()

		script := `
            pub fun main() {
                let x = (1 as UInt16).saturatingSubtract(2 as UInt16)
            }
        `

		meter := newTestMemoryGauge()
		inter := parseCheckAndInterpretWithMemoryMetering(t, script, meter)

		_, err := inter.Invoke("main")
		require.NoError(t, err)

		// creation: 2 + 2
		// result: 2
		assert.Equal(t, uint64(6), meter.getMemory(common.MemoryKindNumber))
	})

	t.Run("multiplication", func(t *testing.T) {

		t.Parallel()

		script := `
            pub fun main() {
                let x = 1 as UInt16 * 2 as UInt16
            }
        `

		meter := newTestMemoryGauge()
		inter := parseCheckAndInterpretWithMemoryMetering(t, script, meter)

		_, err := inter.Invoke("main")
		require.NoError(t, err)

		// creation: 2 + 2
		// result: 2
		assert.Equal(t, uint64(6), meter.getMemory(common.MemoryKindNumber))
	})

	t.Run("saturating multiplication", func(t *testing.T) {

		t.Parallel()

		script := `
            pub fun main() {
                let x = (1 as UInt16).saturatingMultiply(2 as UInt16)
            }
        `

		meter := newTestMemoryGauge()
		inter := parseCheckAndInterpretWithMemoryMetering(t, script, meter)

		_, err := inter.Invoke("main")
		require.NoError(t, err)

		// creation: 2 + 2
		// result: 2
		assert.Equal(t, uint64(6), meter.getMemory(common.MemoryKindNumber))
	})

	t.Run("division", func(t *testing.T) {

		t.Parallel()

		script := `
            pub fun main() {
                let x = 10 as UInt16 / 2 as UInt16
            }
        `

		meter := newTestMemoryGauge()
		inter := parseCheckAndInterpretWithMemoryMetering(t, script, meter)

		_, err := inter.Invoke("main")
		require.NoError(t, err)

		// creation: 2 + 2
		// result: 2
		assert.Equal(t, uint64(6), meter.getMemory(common.MemoryKindNumber))
	})

	t.Run("modulo", func(t *testing.T) {

		t.Parallel()

		script := `
            pub fun main() {
                let x = 10 as UInt16 % 2 as UInt16
            }
        `

		meter := newTestMemoryGauge()
		inter := parseCheckAndInterpretWithMemoryMetering(t, script, meter)

		_, err := inter.Invoke("main")
		require.NoError(t, err)

		// creation: 2 + 2
		// result: 2
		assert.Equal(t, uint64(6), meter.getMemory(common.MemoryKindNumber))
	})

	t.Run("bitwise or", func(t *testing.T) {

		t.Parallel()

		script := `
            pub fun main() {
                let x = 10 as UInt16 | 2 as UInt16
            }
        `

		meter := newTestMemoryGauge()
		inter := parseCheckAndInterpretWithMemoryMetering(t, script, meter)

		_, err := inter.Invoke("main")
		require.NoError(t, err)

		// creation: 2 + 2
		// result: 2
		assert.Equal(t, uint64(6), meter.getMemory(common.MemoryKindNumber))
	})

	t.Run("bitwise xor", func(t *testing.T) {

		t.Parallel()

		script := `
            pub fun main() {
                let x = 10 as UInt16 ^ 2 as UInt16
            }
        `

		meter := newTestMemoryGauge()
		inter := parseCheckAndInterpretWithMemoryMetering(t, script, meter)

		_, err := inter.Invoke("main")
		require.NoError(t, err)

		// creation: 2 + 2
		// result: 2
		assert.Equal(t, uint64(6), meter.getMemory(common.MemoryKindNumber))
	})

	t.Run("bitwise and", func(t *testing.T) {

		t.Parallel()

		script := `
            pub fun main() {
                let x = 10 as UInt16 & 2 as UInt16
            }
        `

		meter := newTestMemoryGauge()
		inter := parseCheckAndInterpretWithMemoryMetering(t, script, meter)

		_, err := inter.Invoke("main")
		require.NoError(t, err)

		// creation: 2 + 2
		// result: 2
		assert.Equal(t, uint64(6), meter.getMemory(common.MemoryKindNumber))
	})

	t.Run("bitwise left-shift", func(t *testing.T) {

		t.Parallel()

		script := `
            pub fun main() {
                let x = 10 as UInt16 << 2 as UInt16
            }
        `

		meter := newTestMemoryGauge()
		inter := parseCheckAndInterpretWithMemoryMetering(t, script, meter)

		_, err := inter.Invoke("main")
		require.NoError(t, err)

		// creation: 2 + 2
		// result: 2
		assert.Equal(t, uint64(6), meter.getMemory(common.MemoryKindNumber))
	})

	t.Run("bitwise right-shift", func(t *testing.T) {

		t.Parallel()

		script := `
            pub fun main() {
                let x = 10 as UInt16 >> 2 as UInt16
            }
        `

		meter := newTestMemoryGauge()
		inter := parseCheckAndInterpretWithMemoryMetering(t, script, meter)

		_, err := inter.Invoke("main")
		require.NoError(t, err)

		// creation: 2 + 2
		// result: 2
		assert.Equal(t, uint64(6), meter.getMemory(common.MemoryKindNumber))
	})

	t.Run("logical operations", func(t *testing.T) {

		t.Parallel()

		script := `
            pub fun main() {
                let x: UInt16 = 1
                x == 1
                x != 1
                x > 1
                x >= 1
                x < 1
                x <= 1
            }
        `

		meter := newTestMemoryGauge()
		inter := parseCheckAndInterpretWithMemoryMetering(t, script, meter)

		_, err := inter.Invoke("main")
		require.NoError(t, err)

		assert.Equal(t, uint64(6), meter.getMemory(common.MemoryKindBool))
	})
}

func TestInterpretUInt32Metering(t *testing.T) {

	t.Parallel()

	t.Run("creation", func(t *testing.T) {

		t.Parallel()

		script := `
            pub fun main() {
                let x = 1 as UInt32
            }
        `

		meter := newTestMemoryGauge()
		inter := parseCheckAndInterpretWithMemoryMetering(t, script, meter)

		_, err := inter.Invoke("main")
		require.NoError(t, err)

		// creation: 4
		assert.Equal(t, uint64(4), meter.getMemory(common.MemoryKindNumber))
	})

	t.Run("addition", func(t *testing.T) {

		t.Parallel()

		script := `
            pub fun main() {
                let x = 1 as UInt32 + 2 as UInt32
            }
        `

		meter := newTestMemoryGauge()
		inter := parseCheckAndInterpretWithMemoryMetering(t, script, meter)

		_, err := inter.Invoke("main")
		require.NoError(t, err)

		// creation: 4 + 4
		// result: 4
		assert.Equal(t, uint64(12), meter.getMemory(common.MemoryKindNumber))
	})

	t.Run("saturating addition", func(t *testing.T) {

		t.Parallel()

		script := `
            pub fun main() {
                let x = (1 as UInt32).saturatingAdd(2 as UInt32)
            }
        `

		meter := newTestMemoryGauge()
		inter := parseCheckAndInterpretWithMemoryMetering(t, script, meter)

		_, err := inter.Invoke("main")
		require.NoError(t, err)

		// creation: 4 + 4
		// result: 4
		assert.Equal(t, uint64(12), meter.getMemory(common.MemoryKindNumber))
	})

	t.Run("subtraction", func(t *testing.T) {

		t.Parallel()

		script := `
            pub fun main() {
                let x = 3 as UInt32 - 2 as UInt32
            }
        `

		meter := newTestMemoryGauge()
		inter := parseCheckAndInterpretWithMemoryMetering(t, script, meter)

		_, err := inter.Invoke("main")
		require.NoError(t, err)

		// creation: 4 + 4
		// result: 4
		assert.Equal(t, uint64(12), meter.getMemory(common.MemoryKindNumber))
	})

	t.Run("saturating subtraction", func(t *testing.T) {

		t.Parallel()

		script := `
            pub fun main() {
                let x = (1 as UInt32).saturatingSubtract(2 as UInt32)
            }
        `

		meter := newTestMemoryGauge()
		inter := parseCheckAndInterpretWithMemoryMetering(t, script, meter)

		_, err := inter.Invoke("main")
		require.NoError(t, err)

		// creation: 4 + 4
		// result: 4
		assert.Equal(t, uint64(12), meter.getMemory(common.MemoryKindNumber))
	})

	t.Run("multiplication", func(t *testing.T) {

		t.Parallel()

		script := `
            pub fun main() {
                let x = 1 as UInt32 * 2 as UInt32
            }
        `

		meter := newTestMemoryGauge()
		inter := parseCheckAndInterpretWithMemoryMetering(t, script, meter)

		_, err := inter.Invoke("main")
		require.NoError(t, err)

		// creation: 4 + 4
		// result: 4
		assert.Equal(t, uint64(12), meter.getMemory(common.MemoryKindNumber))
	})

	t.Run("saturating multiplication", func(t *testing.T) {

		t.Parallel()

		script := `
            pub fun main() {
                let x = (1 as UInt32).saturatingMultiply(2 as UInt32)
            }
        `

		meter := newTestMemoryGauge()
		inter := parseCheckAndInterpretWithMemoryMetering(t, script, meter)

		_, err := inter.Invoke("main")
		require.NoError(t, err)

		// creation: 4 + 4
		// result: 4
		assert.Equal(t, uint64(12), meter.getMemory(common.MemoryKindNumber))
	})

	t.Run("division", func(t *testing.T) {

		t.Parallel()

		script := `
            pub fun main() {
                let x = 10 as UInt32 / 2 as UInt32
            }
        `

		meter := newTestMemoryGauge()
		inter := parseCheckAndInterpretWithMemoryMetering(t, script, meter)

		_, err := inter.Invoke("main")
		require.NoError(t, err)

		// creation: 4 + 4
		// result: 4
		assert.Equal(t, uint64(12), meter.getMemory(common.MemoryKindNumber))
	})

	t.Run("modulo", func(t *testing.T) {

		t.Parallel()

		script := `
            pub fun main() {
                let x = 10 as UInt32 % 2 as UInt32
            }
        `

		meter := newTestMemoryGauge()
		inter := parseCheckAndInterpretWithMemoryMetering(t, script, meter)

		_, err := inter.Invoke("main")
		require.NoError(t, err)

		// creation: 4 + 4
		// result: 4
		assert.Equal(t, uint64(12), meter.getMemory(common.MemoryKindNumber))
	})

	t.Run("bitwise or", func(t *testing.T) {

		t.Parallel()

		script := `
            pub fun main() {
                let x = 10 as UInt32 | 2 as UInt32
            }
        `

		meter := newTestMemoryGauge()
		inter := parseCheckAndInterpretWithMemoryMetering(t, script, meter)

		_, err := inter.Invoke("main")
		require.NoError(t, err)

		// creation: 4 + 4
		// result: 4
		assert.Equal(t, uint64(12), meter.getMemory(common.MemoryKindNumber))
	})

	t.Run("bitwise xor", func(t *testing.T) {

		t.Parallel()

		script := `
            pub fun main() {
                let x = 10 as UInt32 ^ 2 as UInt32
            }
        `

		meter := newTestMemoryGauge()
		inter := parseCheckAndInterpretWithMemoryMetering(t, script, meter)

		_, err := inter.Invoke("main")
		require.NoError(t, err)

		// creation: 4 + 4
		// result: 4
		assert.Equal(t, uint64(12), meter.getMemory(common.MemoryKindNumber))
	})

	t.Run("bitwise and", func(t *testing.T) {

		t.Parallel()

		script := `
            pub fun main() {
                let x = 10 as UInt32 & 2 as UInt32
            }
        `

		meter := newTestMemoryGauge()
		inter := parseCheckAndInterpretWithMemoryMetering(t, script, meter)

		_, err := inter.Invoke("main")
		require.NoError(t, err)

		// creation: 4 + 4
		// result: 4
		assert.Equal(t, uint64(12), meter.getMemory(common.MemoryKindNumber))
	})

	t.Run("bitwise left-shift", func(t *testing.T) {

		t.Parallel()

		script := `
            pub fun main() {
                let x = 10 as UInt32 << 2 as UInt32
            }
        `

		meter := newTestMemoryGauge()
		inter := parseCheckAndInterpretWithMemoryMetering(t, script, meter)

		_, err := inter.Invoke("main")
		require.NoError(t, err)

		// creation: 4 + 4
		// result: 4
		assert.Equal(t, uint64(12), meter.getMemory(common.MemoryKindNumber))
	})

	t.Run("bitwise right-shift", func(t *testing.T) {

		t.Parallel()

		script := `
            pub fun main() {
                let x = 10 as UInt32 >> 2 as UInt32
            }
        `

		meter := newTestMemoryGauge()
		inter := parseCheckAndInterpretWithMemoryMetering(t, script, meter)

		_, err := inter.Invoke("main")
		require.NoError(t, err)

		// creation: 4 + 4
		// result: 4
		assert.Equal(t, uint64(12), meter.getMemory(common.MemoryKindNumber))
	})

	t.Run("logical operations", func(t *testing.T) {

		t.Parallel()

		script := `
            pub fun main() {
                let x: UInt32 = 1
                x == 1
                x != 1
                x > 1
                x >= 1
                x < 1
                x <= 1
            }
        `

		meter := newTestMemoryGauge()
		inter := parseCheckAndInterpretWithMemoryMetering(t, script, meter)

		_, err := inter.Invoke("main")
		require.NoError(t, err)

		assert.Equal(t, uint64(6), meter.getMemory(common.MemoryKindBool))
	})
}

func TestInterpretUInt64Metering(t *testing.T) {

	t.Parallel()

	t.Run("creation", func(t *testing.T) {

		t.Parallel()

		script := `
            pub fun main() {
                let x = 1 as UInt64
            }
        `

		meter := newTestMemoryGauge()
		inter := parseCheckAndInterpretWithMemoryMetering(t, script, meter)

		_, err := inter.Invoke("main")
		require.NoError(t, err)

		// creation: 8
		assert.Equal(t, uint64(8), meter.getMemory(common.MemoryKindNumber))
	})

	t.Run("addition", func(t *testing.T) {

		t.Parallel()

		script := `
            pub fun main() {
                let x = 1 as UInt64 + 2 as UInt64
            }
        `

		meter := newTestMemoryGauge()
		inter := parseCheckAndInterpretWithMemoryMetering(t, script, meter)

		_, err := inter.Invoke("main")
		require.NoError(t, err)

		// creation: 8 + 8
		// result: 8
		assert.Equal(t, uint64(24), meter.getMemory(common.MemoryKindNumber))
	})

	t.Run("saturating addition", func(t *testing.T) {

		t.Parallel()

		script := `
            pub fun main() {
                let x = (1 as UInt64).saturatingAdd(2 as UInt64)
            }
        `

		meter := newTestMemoryGauge()
		inter := parseCheckAndInterpretWithMemoryMetering(t, script, meter)

		_, err := inter.Invoke("main")
		require.NoError(t, err)

		// creation: 8 + 8
		// result: 8
		assert.Equal(t, uint64(24), meter.getMemory(common.MemoryKindNumber))
	})

	t.Run("subtraction", func(t *testing.T) {

		t.Parallel()

		script := `
            pub fun main() {
                let x = 3 as UInt64 - 2 as UInt64
            }
        `

		meter := newTestMemoryGauge()
		inter := parseCheckAndInterpretWithMemoryMetering(t, script, meter)

		_, err := inter.Invoke("main")
		require.NoError(t, err)

		// creation: 8 + 8
		// result: 8
		assert.Equal(t, uint64(24), meter.getMemory(common.MemoryKindNumber))
	})

	t.Run("saturating subtraction", func(t *testing.T) {

		t.Parallel()

		script := `
            pub fun main() {
                let x = (1 as UInt64).saturatingSubtract(2 as UInt64)
            }
        `

		meter := newTestMemoryGauge()
		inter := parseCheckAndInterpretWithMemoryMetering(t, script, meter)

		_, err := inter.Invoke("main")
		require.NoError(t, err)

		// creation: 8 + 8
		// result: 8
		assert.Equal(t, uint64(24), meter.getMemory(common.MemoryKindNumber))
	})

	t.Run("multiplication", func(t *testing.T) {

		t.Parallel()

		script := `
            pub fun main() {
                let x = 1 as UInt64 * 2 as UInt64
            }
        `

		meter := newTestMemoryGauge()
		inter := parseCheckAndInterpretWithMemoryMetering(t, script, meter)

		_, err := inter.Invoke("main")
		require.NoError(t, err)

		// creation: 8 + 8
		// result: 8
		assert.Equal(t, uint64(24), meter.getMemory(common.MemoryKindNumber))
	})

	t.Run("saturating multiplication", func(t *testing.T) {

		t.Parallel()

		script := `
            pub fun main() {
                let x = (1 as UInt64).saturatingMultiply(2 as UInt64)
            }
        `

		meter := newTestMemoryGauge()
		inter := parseCheckAndInterpretWithMemoryMetering(t, script, meter)

		_, err := inter.Invoke("main")
		require.NoError(t, err)

		// creation: 8 + 8
		// result: 8
		assert.Equal(t, uint64(24), meter.getMemory(common.MemoryKindNumber))
	})

	t.Run("division", func(t *testing.T) {

		t.Parallel()

		script := `
            pub fun main() {
                let x = 10 as UInt64 / 2 as UInt64
            }
        `

		meter := newTestMemoryGauge()
		inter := parseCheckAndInterpretWithMemoryMetering(t, script, meter)

		_, err := inter.Invoke("main")
		require.NoError(t, err)

		// creation: 8 + 8
		// result: 8
		assert.Equal(t, uint64(24), meter.getMemory(common.MemoryKindNumber))
	})

	t.Run("modulo", func(t *testing.T) {

		t.Parallel()

		script := `
            pub fun main() {
                let x = 10 as UInt64 % 2 as UInt64
            }
        `

		meter := newTestMemoryGauge()
		inter := parseCheckAndInterpretWithMemoryMetering(t, script, meter)

		_, err := inter.Invoke("main")
		require.NoError(t, err)

		// creation: 8 + 8
		// result: 8
		assert.Equal(t, uint64(24), meter.getMemory(common.MemoryKindNumber))
	})

	t.Run("bitwise or", func(t *testing.T) {

		t.Parallel()

		script := `
            pub fun main() {
                let x = 10 as UInt64 | 2 as UInt64
            }
        `

		meter := newTestMemoryGauge()
		inter := parseCheckAndInterpretWithMemoryMetering(t, script, meter)

		_, err := inter.Invoke("main")
		require.NoError(t, err)

		// creation: 8 + 8
		// result: 8
		assert.Equal(t, uint64(24), meter.getMemory(common.MemoryKindNumber))
	})

	t.Run("bitwise xor", func(t *testing.T) {

		t.Parallel()

		script := `
            pub fun main() {
                let x = 10 as UInt64 ^ 2 as UInt64
            }
        `

		meter := newTestMemoryGauge()
		inter := parseCheckAndInterpretWithMemoryMetering(t, script, meter)

		_, err := inter.Invoke("main")
		require.NoError(t, err)

		// creation: 8 + 8
		// result: 8
		assert.Equal(t, uint64(24), meter.getMemory(common.MemoryKindNumber))
	})

	t.Run("bitwise and", func(t *testing.T) {

		t.Parallel()

		script := `
            pub fun main() {
                let x = 10 as UInt64 & 2 as UInt64
            }
        `

		meter := newTestMemoryGauge()
		inter := parseCheckAndInterpretWithMemoryMetering(t, script, meter)

		_, err := inter.Invoke("main")
		require.NoError(t, err)

		// creation: 8 + 8
		// result: 8
		assert.Equal(t, uint64(24), meter.getMemory(common.MemoryKindNumber))
	})

	t.Run("bitwise left-shift", func(t *testing.T) {

		t.Parallel()

		script := `
            pub fun main() {
                let x = 10 as UInt64 << 2 as UInt64
            }
        `

		meter := newTestMemoryGauge()
		inter := parseCheckAndInterpretWithMemoryMetering(t, script, meter)

		_, err := inter.Invoke("main")
		require.NoError(t, err)

		// creation: 8 + 8
		// result: 8
		assert.Equal(t, uint64(24), meter.getMemory(common.MemoryKindNumber))
	})

	t.Run("bitwise right-shift", func(t *testing.T) {

		t.Parallel()

		script := `
            pub fun main() {
                let x = 10 as UInt64 >> 2 as UInt64
            }
        `

		meter := newTestMemoryGauge()
		inter := parseCheckAndInterpretWithMemoryMetering(t, script, meter)

		_, err := inter.Invoke("main")
		require.NoError(t, err)

		// creation: 8 + 8
		// result: 8
		assert.Equal(t, uint64(24), meter.getMemory(common.MemoryKindNumber))
	})

	t.Run("logical operations", func(t *testing.T) {

		t.Parallel()

		script := `
            pub fun main() {
                let x: UInt64 = 1
                x == 1
                x != 1
                x > 1
                x >= 1
                x < 1
                x <= 1
            }
        `

		meter := newTestMemoryGauge()
		inter := parseCheckAndInterpretWithMemoryMetering(t, script, meter)

		_, err := inter.Invoke("main")
		require.NoError(t, err)

		assert.Equal(t, uint64(6), meter.getMemory(common.MemoryKindBool))
	})
}

func TestInterpretUInt128Metering(t *testing.T) {

	t.Parallel()

	t.Run("creation", func(t *testing.T) {

		t.Parallel()

		script := `
            pub fun main() {
                let x = 1 as UInt128
            }
        `

		meter := newTestMemoryGauge()
		inter := parseCheckAndInterpretWithMemoryMetering(t, script, meter)

		_, err := inter.Invoke("main")
		require.NoError(t, err)

		// creation: 16
		assert.Equal(t, uint64(16), meter.getMemory(common.MemoryKindBigInt))
	})

	t.Run("addition", func(t *testing.T) {

		t.Parallel()

		script := `
            pub fun main() {
                let x = 1 as UInt128 + 2 as UInt128
            }
        `

		meter := newTestMemoryGauge()
		inter := parseCheckAndInterpretWithMemoryMetering(t, script, meter)

		_, err := inter.Invoke("main")
		require.NoError(t, err)

		// creation: 16 + 16
		// result: 16
		assert.Equal(t, uint64(48), meter.getMemory(common.MemoryKindBigInt))
	})

	t.Run("saturating addition", func(t *testing.T) {

		t.Parallel()

		script := `
            pub fun main() {
                let x = (1 as UInt128).saturatingAdd(2 as UInt128)
            }
        `

		meter := newTestMemoryGauge()
		inter := parseCheckAndInterpretWithMemoryMetering(t, script, meter)

		_, err := inter.Invoke("main")
		require.NoError(t, err)

		// creation: 16 + 16
		// result: 16
		assert.Equal(t, uint64(48), meter.getMemory(common.MemoryKindBigInt))
	})

	t.Run("subtraction", func(t *testing.T) {

		t.Parallel()

		script := `
            pub fun main() {
                let x = 3 as UInt128 - 2 as UInt128
            }
        `

		meter := newTestMemoryGauge()
		inter := parseCheckAndInterpretWithMemoryMetering(t, script, meter)

		_, err := inter.Invoke("main")
		require.NoError(t, err)

		// creation: 16 + 16
		// result: 16
		assert.Equal(t, uint64(48), meter.getMemory(common.MemoryKindBigInt))
	})

	t.Run("saturating subtraction", func(t *testing.T) {

		t.Parallel()

		script := `
            pub fun main() {
                let x = (1 as UInt128).saturatingSubtract(2 as UInt128)
            }
        `

		meter := newTestMemoryGauge()
		inter := parseCheckAndInterpretWithMemoryMetering(t, script, meter)

		_, err := inter.Invoke("main")
		require.NoError(t, err)

		// creation: 16 + 16
		// result: 16
		assert.Equal(t, uint64(48), meter.getMemory(common.MemoryKindBigInt))
		assert.Equal(t, uint64(1), meter.getMemory(common.MemoryKindElaboration))
	})

	t.Run("multiplication", func(t *testing.T) {

		t.Parallel()

		script := `
            pub fun main() {
                let x = 1 as UInt128 * 2 as UInt128
            }
        `

		meter := newTestMemoryGauge()
		inter := parseCheckAndInterpretWithMemoryMetering(t, script, meter)

		_, err := inter.Invoke("main")
		require.NoError(t, err)

		// creation: 16 + 16
		// result: 16
		assert.Equal(t, uint64(48), meter.getMemory(common.MemoryKindBigInt))
	})

	t.Run("saturating multiplication", func(t *testing.T) {

		t.Parallel()

		script := `
            pub fun main() {
                let x = (1 as UInt128).saturatingMultiply(2 as UInt128)
            }
        `

		meter := newTestMemoryGauge()
		inter := parseCheckAndInterpretWithMemoryMetering(t, script, meter)

		_, err := inter.Invoke("main")
		require.NoError(t, err)

		// creation: 16 + 16
		// result: 16
		assert.Equal(t, uint64(48), meter.getMemory(common.MemoryKindBigInt))
	})

	t.Run("division", func(t *testing.T) {

		t.Parallel()

		script := `
            pub fun main() {
                let x = 10 as UInt128 / 2 as UInt128
            }
        `

		meter := newTestMemoryGauge()
		inter := parseCheckAndInterpretWithMemoryMetering(t, script, meter)

		_, err := inter.Invoke("main")
		require.NoError(t, err)

		// creation: 16 + 16
		// result: 16
		assert.Equal(t, uint64(48), meter.getMemory(common.MemoryKindBigInt))
	})

	t.Run("modulo", func(t *testing.T) {

		t.Parallel()

		script := `
            pub fun main() {
                let x = 10 as UInt128 % 2 as UInt128
            }
        `

		meter := newTestMemoryGauge()
		inter := parseCheckAndInterpretWithMemoryMetering(t, script, meter)

		_, err := inter.Invoke("main")
		require.NoError(t, err)

		// creation: 16 + 16
		// result: 16
		assert.Equal(t, uint64(48), meter.getMemory(common.MemoryKindBigInt))
	})

	t.Run("bitwise or", func(t *testing.T) {

		t.Parallel()

		script := `
            pub fun main() {
                let x = 10 as UInt128 | 2 as UInt128
            }
        `

		meter := newTestMemoryGauge()
		inter := parseCheckAndInterpretWithMemoryMetering(t, script, meter)

		_, err := inter.Invoke("main")
		require.NoError(t, err)

		// creation: 16 + 16
		// result: 16
		assert.Equal(t, uint64(48), meter.getMemory(common.MemoryKindBigInt))
	})

	t.Run("bitwise xor", func(t *testing.T) {

		t.Parallel()

		script := `
            pub fun main() {
                let x = 10 as UInt128 ^ 2 as UInt128
            }
        `

		meter := newTestMemoryGauge()
		inter := parseCheckAndInterpretWithMemoryMetering(t, script, meter)

		_, err := inter.Invoke("main")
		require.NoError(t, err)

		// creation: 16 + 16
		// result: 16
		assert.Equal(t, uint64(48), meter.getMemory(common.MemoryKindBigInt))
	})

	t.Run("bitwise and", func(t *testing.T) {

		t.Parallel()

		script := `
            pub fun main() {
                let x = 10 as UInt128 & 2 as UInt128
            }
        `

		meter := newTestMemoryGauge()
		inter := parseCheckAndInterpretWithMemoryMetering(t, script, meter)

		_, err := inter.Invoke("main")
		require.NoError(t, err)

		// creation: 16 + 16
		// result: 16
		assert.Equal(t, uint64(48), meter.getMemory(common.MemoryKindBigInt))
	})

	t.Run("bitwise left-shift", func(t *testing.T) {

		t.Parallel()

		script := `
            pub fun main() {
                let x = 10 as UInt128 << 2 as UInt128
            }
        `

		meter := newTestMemoryGauge()
		inter := parseCheckAndInterpretWithMemoryMetering(t, script, meter)

		_, err := inter.Invoke("main")
		require.NoError(t, err)

		// creation: 16 + 16
		// result: 16
		assert.Equal(t, uint64(48), meter.getMemory(common.MemoryKindBigInt))
	})

	t.Run("bitwise right-shift", func(t *testing.T) {

		t.Parallel()

		script := `
            pub fun main() {
                let x = 10 as UInt128 >> 2 as UInt128
            }
        `

		meter := newTestMemoryGauge()
		inter := parseCheckAndInterpretWithMemoryMetering(t, script, meter)

		_, err := inter.Invoke("main")
		require.NoError(t, err)

		// creation: 16 + 16
		// result: 16
		assert.Equal(t, uint64(48), meter.getMemory(common.MemoryKindBigInt))
	})

	t.Run("logical operations", func(t *testing.T) {

		t.Parallel()

		script := `
            pub fun main() {
                let x: UInt128 = 1
                x == 1
                x != 1
                x > 1
                x >= 1
                x < 1
                x <= 1
            }
        `

		meter := newTestMemoryGauge()
		inter := parseCheckAndInterpretWithMemoryMetering(t, script, meter)

		_, err := inter.Invoke("main")
		require.NoError(t, err)

		assert.Equal(t, uint64(6), meter.getMemory(common.MemoryKindBool))
	})
}

func TestInterpretUInt256Metering(t *testing.T) {

	t.Parallel()

	t.Run("creation", func(t *testing.T) {

		t.Parallel()

		script := `
            pub fun main() {
                let x = 1 as UInt256
            }
        `

		meter := newTestMemoryGauge()
		inter := parseCheckAndInterpretWithMemoryMetering(t, script, meter)

		_, err := inter.Invoke("main")
		require.NoError(t, err)

		// creation: 32
		assert.Equal(t, uint64(32), meter.getMemory(common.MemoryKindBigInt))
	})

	t.Run("addition", func(t *testing.T) {

		t.Parallel()

		script := `
            pub fun main() {
                let x = 1 as UInt256 + 2 as UInt256
            }
        `

		meter := newTestMemoryGauge()
		inter := parseCheckAndInterpretWithMemoryMetering(t, script, meter)

		_, err := inter.Invoke("main")
		require.NoError(t, err)

		// creation: 32 + 32
		// result: 32
		assert.Equal(t, uint64(96), meter.getMemory(common.MemoryKindBigInt))
	})

	t.Run("saturating addition", func(t *testing.T) {

		t.Parallel()

		script := `
            pub fun main() {
                let x = (1 as UInt256).saturatingAdd(2 as UInt256)
            }
        `

		meter := newTestMemoryGauge()
		inter := parseCheckAndInterpretWithMemoryMetering(t, script, meter)

		_, err := inter.Invoke("main")
		require.NoError(t, err)

		// creation: 32 + 32
		// result: 32
		assert.Equal(t, uint64(96), meter.getMemory(common.MemoryKindBigInt))
	})

	t.Run("subtraction", func(t *testing.T) {

		t.Parallel()

		script := `
            pub fun main() {
                let x = 3 as UInt256 - 2 as UInt256
            }
        `

		meter := newTestMemoryGauge()
		inter := parseCheckAndInterpretWithMemoryMetering(t, script, meter)

		_, err := inter.Invoke("main")
		require.NoError(t, err)

		// creation: 32 + 32
		// result: 32
		assert.Equal(t, uint64(96), meter.getMemory(common.MemoryKindBigInt))
	})

	t.Run("saturating subtraction", func(t *testing.T) {

		t.Parallel()

		script := `
            pub fun main() {
                let x = (1 as UInt256).saturatingSubtract(2 as UInt256)
            }
        `

		meter := newTestMemoryGauge()
		inter := parseCheckAndInterpretWithMemoryMetering(t, script, meter)

		_, err := inter.Invoke("main")
		require.NoError(t, err)

		// creation: 32 + 32
		// result: 32
		assert.Equal(t, uint64(96), meter.getMemory(common.MemoryKindBigInt))
	})

	t.Run("multiplication", func(t *testing.T) {

		t.Parallel()

		script := `
            pub fun main() {
                let x = 1 as UInt256 * 2 as UInt256
            }
        `

		meter := newTestMemoryGauge()
		inter := parseCheckAndInterpretWithMemoryMetering(t, script, meter)

		_, err := inter.Invoke("main")
		require.NoError(t, err)

		// creation: 32 + 32
		// result: 32
		assert.Equal(t, uint64(96), meter.getMemory(common.MemoryKindBigInt))
	})

	t.Run("saturating multiplication", func(t *testing.T) {

		t.Parallel()

		script := `
            pub fun main() {
                let x = (1 as UInt256).saturatingMultiply(2 as UInt256)
            }
        `

		meter := newTestMemoryGauge()
		inter := parseCheckAndInterpretWithMemoryMetering(t, script, meter)

		_, err := inter.Invoke("main")
		require.NoError(t, err)

		// creation: 32 + 32
		// result: 32
		assert.Equal(t, uint64(96), meter.getMemory(common.MemoryKindBigInt))
	})

	t.Run("division", func(t *testing.T) {

		t.Parallel()

		script := `
            pub fun main() {
                let x = 10 as UInt256 / 2 as UInt256
            }
        `

		meter := newTestMemoryGauge()
		inter := parseCheckAndInterpretWithMemoryMetering(t, script, meter)

		_, err := inter.Invoke("main")
		require.NoError(t, err)

		// creation: 32 + 32
		// result: 32
		assert.Equal(t, uint64(96), meter.getMemory(common.MemoryKindBigInt))
	})

	t.Run("modulo", func(t *testing.T) {

		t.Parallel()

		script := `
            pub fun main() {
                let x = 10 as UInt256 % 2 as UInt256
            }
        `

		meter := newTestMemoryGauge()
		inter := parseCheckAndInterpretWithMemoryMetering(t, script, meter)

		_, err := inter.Invoke("main")
		require.NoError(t, err)

		// creation: 32 + 32
		// result: 32
		assert.Equal(t, uint64(96), meter.getMemory(common.MemoryKindBigInt))
	})

	t.Run("bitwise or", func(t *testing.T) {

		t.Parallel()

		script := `
            pub fun main() {
                let x = 10 as UInt256 | 2 as UInt256
            }
        `

		meter := newTestMemoryGauge()
		inter := parseCheckAndInterpretWithMemoryMetering(t, script, meter)

		_, err := inter.Invoke("main")
		require.NoError(t, err)

		// creation: 32 + 32
		// result: 32
		assert.Equal(t, uint64(96), meter.getMemory(common.MemoryKindBigInt))
	})

	t.Run("bitwise xor", func(t *testing.T) {

		t.Parallel()

		script := `
            pub fun main() {
                let x = 10 as UInt256 ^ 2 as UInt256
            }
        `

		meter := newTestMemoryGauge()
		inter := parseCheckAndInterpretWithMemoryMetering(t, script, meter)

		_, err := inter.Invoke("main")
		require.NoError(t, err)

		// creation: 32 + 32
		// result: 32
		assert.Equal(t, uint64(96), meter.getMemory(common.MemoryKindBigInt))
	})

	t.Run("bitwise and", func(t *testing.T) {

		t.Parallel()

		script := `
            pub fun main() {
                let x = 10 as UInt256 & 2 as UInt256
            }
        `

		meter := newTestMemoryGauge()
		inter := parseCheckAndInterpretWithMemoryMetering(t, script, meter)

		_, err := inter.Invoke("main")
		require.NoError(t, err)

		// creation: 32 + 32
		// result: 32
		assert.Equal(t, uint64(96), meter.getMemory(common.MemoryKindBigInt))
	})

	t.Run("bitwise left-shift", func(t *testing.T) {

		t.Parallel()

		script := `
            pub fun main() {
                let x = 10 as UInt256 << 2 as UInt256
            }
        `

		meter := newTestMemoryGauge()
		inter := parseCheckAndInterpretWithMemoryMetering(t, script, meter)

		_, err := inter.Invoke("main")
		require.NoError(t, err)

		// creation: 32 + 32
		// result: 32
		assert.Equal(t, uint64(96), meter.getMemory(common.MemoryKindBigInt))
	})

	t.Run("bitwise right-shift", func(t *testing.T) {

		t.Parallel()

		script := `
            pub fun main() {
                let x = 10 as UInt256 >> 2 as UInt256
            }
        `

		meter := newTestMemoryGauge()
		inter := parseCheckAndInterpretWithMemoryMetering(t, script, meter)

		_, err := inter.Invoke("main")
		require.NoError(t, err)

		// creation: 32 + 32
		// result: 32
		assert.Equal(t, uint64(96), meter.getMemory(common.MemoryKindBigInt))
	})

	t.Run("logical operations", func(t *testing.T) {

		t.Parallel()

		script := `
            pub fun main() {
                let x: UInt256 = 1
                x == 1
                x != 1
                x > 1
                x >= 1
                x < 1
                x <= 1
            }
        `

		meter := newTestMemoryGauge()
		inter := parseCheckAndInterpretWithMemoryMetering(t, script, meter)

		_, err := inter.Invoke("main")
		require.NoError(t, err)

		assert.Equal(t, uint64(6), meter.getMemory(common.MemoryKindBool))
	})
}

func TestInterpretInt8Metering(t *testing.T) {

	t.Parallel()

	t.Run("creation", func(t *testing.T) {

		t.Parallel()

		script := `
            pub fun main() {
                let x: Int8 = 1
            }
        `

		meter := newTestMemoryGauge()
		inter := parseCheckAndInterpretWithMemoryMetering(t, script, meter)

		_, err := inter.Invoke("main")
		require.NoError(t, err)

		assert.Equal(t, uint64(1), meter.getMemory(common.MemoryKindNumber))
	})

	t.Run("addition", func(t *testing.T) {

		t.Parallel()

		script := `
            pub fun main() {
                let x: Int8 = 1 + 2
            }
        `

		meter := newTestMemoryGauge()
		inter := parseCheckAndInterpretWithMemoryMetering(t, script, meter)

		_, err := inter.Invoke("main")
		require.NoError(t, err)

		// two operands (literals): 1 + 1
		// result: 1
		assert.Equal(t, uint64(3), meter.getMemory(common.MemoryKindNumber))
	})

	t.Run("saturating addition", func(t *testing.T) {

		t.Parallel()

		script := `
            pub fun main() {
                let x: Int8 = 1
                let y: Int8 = x.saturatingAdd(2)
            }
        `

		meter := newTestMemoryGauge()
		inter := parseCheckAndInterpretWithMemoryMetering(t, script, meter)

		_, err := inter.Invoke("main")
		require.NoError(t, err)

		// two literals: 1 + 1
		// result: 1
		assert.Equal(t, uint64(3), meter.getMemory(common.MemoryKindNumber))
	})

	t.Run("subtraction", func(t *testing.T) {

		t.Parallel()

		script := `
            pub fun main() {
                let x: Int8 = 1 - 2
            }
        `

		meter := newTestMemoryGauge()
		inter := parseCheckAndInterpretWithMemoryMetering(t, script, meter)

		_, err := inter.Invoke("main")
		require.NoError(t, err)

		// two operands (literals): 1 + 1
		// result: 1
		assert.Equal(t, uint64(3), meter.getMemory(common.MemoryKindNumber))
	})

	t.Run("saturating subtraction", func(t *testing.T) {

		t.Parallel()

		script := `
            pub fun main() {
                let x: Int8 = 1
                let y: Int8 = x.saturatingSubtract(2)
            }
        `

		meter := newTestMemoryGauge()
		inter := parseCheckAndInterpretWithMemoryMetering(t, script, meter)

		_, err := inter.Invoke("main")
		require.NoError(t, err)

		// two literals: 1 + 1
		// result: 1
		assert.Equal(t, uint64(3), meter.getMemory(common.MemoryKindNumber))
	})

	t.Run("multiplication", func(t *testing.T) {

		t.Parallel()

		script := `
            pub fun main() {
                let x: Int8 = 1 * 2
            }
        `

		meter := newTestMemoryGauge()
		inter := parseCheckAndInterpretWithMemoryMetering(t, script, meter)

		_, err := inter.Invoke("main")
		require.NoError(t, err)

		// two operands (literals): 1 + 1
		// result: 1
		assert.Equal(t, uint64(3), meter.getMemory(common.MemoryKindNumber))
	})

	t.Run("saturating multiplication", func(t *testing.T) {

		t.Parallel()

		script := `
            pub fun main() {
                let x: Int8 = 1
                let y: Int8 = x.saturatingMultiply(2)
            }
        `

		meter := newTestMemoryGauge()
		inter := parseCheckAndInterpretWithMemoryMetering(t, script, meter)

		_, err := inter.Invoke("main")
		require.NoError(t, err)

		// two literals: 1 + 1
		// result: 1
		assert.Equal(t, uint64(3), meter.getMemory(common.MemoryKindNumber))
	})

	t.Run("division", func(t *testing.T) {

		t.Parallel()

		script := `
            pub fun main() {
                let x: Int8 = 3 / 2
            }
        `

		meter := newTestMemoryGauge()
		inter := parseCheckAndInterpretWithMemoryMetering(t, script, meter)

		_, err := inter.Invoke("main")
		require.NoError(t, err)

		// two operands (literals): 1 + 1
		// result: 1
		assert.Equal(t, uint64(3), meter.getMemory(common.MemoryKindNumber))
	})

	t.Run("saturating division", func(t *testing.T) {

		t.Parallel()

		script := `
            pub fun main() {
                let x: Int8 = 3
                let y: Int8 = x.saturatingMultiply(2)
            }
        `

		meter := newTestMemoryGauge()
		inter := parseCheckAndInterpretWithMemoryMetering(t, script, meter)

		_, err := inter.Invoke("main")
		require.NoError(t, err)

		// two literals: 1 + 1
		// result: 1
		assert.Equal(t, uint64(3), meter.getMemory(common.MemoryKindNumber))
	})

	t.Run("modulo", func(t *testing.T) {

		t.Parallel()

		script := `
            pub fun main() {
                let x: Int8 = 3 % 2
            }
        `

		meter := newTestMemoryGauge()
		inter := parseCheckAndInterpretWithMemoryMetering(t, script, meter)

		_, err := inter.Invoke("main")
		require.NoError(t, err)

		// two literals: 1 + 1
		// result: 1
		assert.Equal(t, uint64(3), meter.getMemory(common.MemoryKindNumber))
	})

	t.Run("negation", func(t *testing.T) {

		t.Parallel()

		script := `
            pub fun main() {
                let x: Int8 = 1
                let y: Int8 = -x
            }
        `

		meter := newTestMemoryGauge()
		inter := parseCheckAndInterpretWithMemoryMetering(t, script, meter)

		_, err := inter.Invoke("main")
		require.NoError(t, err)

		// x: 1
		// y: 1
		assert.Equal(t, uint64(2), meter.getMemory(common.MemoryKindNumber))
	})

	t.Run("bitwise or", func(t *testing.T) {

		t.Parallel()

		script := `
            pub fun main() {
                let x: Int8 = 3 | 2
            }
        `

		meter := newTestMemoryGauge()
		inter := parseCheckAndInterpretWithMemoryMetering(t, script, meter)

		_, err := inter.Invoke("main")
		require.NoError(t, err)

		// two literals: 1 + 1
		// result: 1
		assert.Equal(t, uint64(3), meter.getMemory(common.MemoryKindNumber))
	})

	t.Run("bitwise xor", func(t *testing.T) {

		t.Parallel()

		script := `
            pub fun main() {
                let x: Int8 = 3 ^ 2
            }
        `

		meter := newTestMemoryGauge()
		inter := parseCheckAndInterpretWithMemoryMetering(t, script, meter)

		_, err := inter.Invoke("main")
		require.NoError(t, err)

		// two literals: 1 + 1
		// result: 1
		assert.Equal(t, uint64(3), meter.getMemory(common.MemoryKindNumber))
	})

	t.Run("bitwise and", func(t *testing.T) {

		t.Parallel()

		script := `
            pub fun main() {
                let x: Int8 = 3 & 2
            }
        `

		meter := newTestMemoryGauge()
		inter := parseCheckAndInterpretWithMemoryMetering(t, script, meter)

		_, err := inter.Invoke("main")
		require.NoError(t, err)

		// two literals: 1 + 1
		// result: 1
		assert.Equal(t, uint64(3), meter.getMemory(common.MemoryKindNumber))
	})

	t.Run("bitwise left shift", func(t *testing.T) {

		t.Parallel()

		script := `
            pub fun main() {
                let x: Int8 = 3 << 2
            }
        `

		meter := newTestMemoryGauge()
		inter := parseCheckAndInterpretWithMemoryMetering(t, script, meter)

		_, err := inter.Invoke("main")
		require.NoError(t, err)

		// two literals: 1 + 1
		// result: 1
		assert.Equal(t, uint64(3), meter.getMemory(common.MemoryKindNumber))
	})

	t.Run("bitwise right shift", func(t *testing.T) {

		t.Parallel()

		script := `
            pub fun main() {
                let x: Int8 = 3 >> 2
            }
        `

		meter := newTestMemoryGauge()
		inter := parseCheckAndInterpretWithMemoryMetering(t, script, meter)

		_, err := inter.Invoke("main")
		require.NoError(t, err)

		// two literals: 1 + 1
		// result: 1
		assert.Equal(t, uint64(3), meter.getMemory(common.MemoryKindNumber))
	})

	t.Run("logical operations", func(t *testing.T) {

		t.Parallel()

		script := `
            pub fun main() {
                let x: Int8 = 1
                x == 1
                x != 1
                x > 1
                x >= 1
                x < 1
                x <= 1
            }
        `

		meter := newTestMemoryGauge()
		inter := parseCheckAndInterpretWithMemoryMetering(t, script, meter)

		_, err := inter.Invoke("main")
		require.NoError(t, err)

		assert.Equal(t, uint64(6), meter.getMemory(common.MemoryKindBool))
	})
}

func TestInterpretInt16Metering(t *testing.T) {

	t.Parallel()

	t.Run("creation", func(t *testing.T) {

		t.Parallel()

		script := `
            pub fun main() {
                let x: Int16 = 1
            }
        `

		meter := newTestMemoryGauge()
		inter := parseCheckAndInterpretWithMemoryMetering(t, script, meter)

		_, err := inter.Invoke("main")
		require.NoError(t, err)

		assert.Equal(t, uint64(2), meter.getMemory(common.MemoryKindNumber))
	})

	t.Run("addition", func(t *testing.T) {

		t.Parallel()

		script := `
            pub fun main() {
                let x: Int16 = 1 + 2
            }
        `

		meter := newTestMemoryGauge()
		inter := parseCheckAndInterpretWithMemoryMetering(t, script, meter)

		_, err := inter.Invoke("main")
		require.NoError(t, err)

		// two literals: 2 + 2
		// result: 2
		assert.Equal(t, uint64(6), meter.getMemory(common.MemoryKindNumber))
	})

	t.Run("saturating addition", func(t *testing.T) {

		t.Parallel()

		script := `
            pub fun main() {
                let x: Int16 = 1
                let y: Int16 = x.saturatingAdd(2)
            }
        `

		meter := newTestMemoryGauge()
		inter := parseCheckAndInterpretWithMemoryMetering(t, script, meter)

		_, err := inter.Invoke("main")
		require.NoError(t, err)

		// two literals: 2 + 2
		// result: 2
		assert.Equal(t, uint64(6), meter.getMemory(common.MemoryKindNumber))
	})

	t.Run("subtraction", func(t *testing.T) {

		t.Parallel()

		script := `
            pub fun main() {
                let x: Int16 = 1 - 2
            }
        `

		meter := newTestMemoryGauge()
		inter := parseCheckAndInterpretWithMemoryMetering(t, script, meter)

		_, err := inter.Invoke("main")
		require.NoError(t, err)

		// two literals: 2 + 2
		// result: 2
		assert.Equal(t, uint64(6), meter.getMemory(common.MemoryKindNumber))
	})

	t.Run("saturating subtraction", func(t *testing.T) {

		t.Parallel()

		script := `
            pub fun main() {
                let x: Int16 = 1
                let y: Int16 = x.saturatingSubtract(2)
            }
        `

		meter := newTestMemoryGauge()
		inter := parseCheckAndInterpretWithMemoryMetering(t, script, meter)

		_, err := inter.Invoke("main")
		require.NoError(t, err)

		// two literals: 2 + 2
		// result: 2
		assert.Equal(t, uint64(6), meter.getMemory(common.MemoryKindNumber))
	})

	t.Run("multiplication", func(t *testing.T) {

		t.Parallel()

		script := `
            pub fun main() {
                let x: Int16 = 1 * 2
            }
        `

		meter := newTestMemoryGauge()
		inter := parseCheckAndInterpretWithMemoryMetering(t, script, meter)

		_, err := inter.Invoke("main")
		require.NoError(t, err)

		// two literals: 2 + 2
		// result: 2
		assert.Equal(t, uint64(6), meter.getMemory(common.MemoryKindNumber))
	})

	t.Run("saturating multiplication", func(t *testing.T) {

		t.Parallel()

		script := `
            pub fun main() {
                let x: Int16 = 1
                let y: Int16 = x.saturatingMultiply(2)
            }
        `

		meter := newTestMemoryGauge()
		inter := parseCheckAndInterpretWithMemoryMetering(t, script, meter)

		_, err := inter.Invoke("main")
		require.NoError(t, err)

		// two literals: 2 + 2
		// result: 2
		assert.Equal(t, uint64(6), meter.getMemory(common.MemoryKindNumber))
	})

	t.Run("division", func(t *testing.T) {

		t.Parallel()

		script := `
            pub fun main() {
                let x: Int16 = 3 / 2
            }
        `

		meter := newTestMemoryGauge()
		inter := parseCheckAndInterpretWithMemoryMetering(t, script, meter)

		_, err := inter.Invoke("main")
		require.NoError(t, err)

		// two literals: 2 + 2
		// result: 2
		assert.Equal(t, uint64(6), meter.getMemory(common.MemoryKindNumber))
	})

	t.Run("saturating division", func(t *testing.T) {

		t.Parallel()

		script := `
            pub fun main() {
                let x: Int16 = 3
                let y: Int16 = x.saturatingMultiply(2)
            }
        `

		meter := newTestMemoryGauge()
		inter := parseCheckAndInterpretWithMemoryMetering(t, script, meter)

		_, err := inter.Invoke("main")
		require.NoError(t, err)

		// two literals: 2 + 2
		// result: 2
		assert.Equal(t, uint64(6), meter.getMemory(common.MemoryKindNumber))
	})

	t.Run("modulo", func(t *testing.T) {

		t.Parallel()

		script := `
            pub fun main() {
                let x: Int16 = 3 % 2
            }
        `

		meter := newTestMemoryGauge()
		inter := parseCheckAndInterpretWithMemoryMetering(t, script, meter)

		_, err := inter.Invoke("main")
		require.NoError(t, err)

		// two literals: 2 + 2
		// result: 2
		assert.Equal(t, uint64(6), meter.getMemory(common.MemoryKindNumber))
	})

	t.Run("negation", func(t *testing.T) {

		t.Parallel()

		script := `
            pub fun main() {
                let x: Int16 = 1
                let y: Int16 = -x
            }
        `

		meter := newTestMemoryGauge()
		inter := parseCheckAndInterpretWithMemoryMetering(t, script, meter)

		_, err := inter.Invoke("main")
		require.NoError(t, err)

		// x: 2
		// y: 2
		assert.Equal(t, uint64(4), meter.getMemory(common.MemoryKindNumber))
	})

	t.Run("bitwise or", func(t *testing.T) {

		t.Parallel()

		script := `
            pub fun main() {
                let x: Int16 = 3 | 2
            }
        `

		meter := newTestMemoryGauge()
		inter := parseCheckAndInterpretWithMemoryMetering(t, script, meter)

		_, err := inter.Invoke("main")
		require.NoError(t, err)

		// two literals: 2 + 2
		// result: 2
		assert.Equal(t, uint64(6), meter.getMemory(common.MemoryKindNumber))
	})

	t.Run("bitwise xor", func(t *testing.T) {

		t.Parallel()

		script := `
            pub fun main() {
                let x: Int16 = 3 ^ 2
            }
        `

		meter := newTestMemoryGauge()
		inter := parseCheckAndInterpretWithMemoryMetering(t, script, meter)

		_, err := inter.Invoke("main")
		require.NoError(t, err)

		// two literals: 2 + 2
		// result: 2
		assert.Equal(t, uint64(6), meter.getMemory(common.MemoryKindNumber))
	})

	t.Run("bitwise and", func(t *testing.T) {

		t.Parallel()

		script := `
            pub fun main() {
                let x: Int16 = 3 & 2
            }
        `

		meter := newTestMemoryGauge()
		inter := parseCheckAndInterpretWithMemoryMetering(t, script, meter)

		_, err := inter.Invoke("main")
		require.NoError(t, err)

		// two literals: 2 + 2
		// result: 2
		assert.Equal(t, uint64(6), meter.getMemory(common.MemoryKindNumber))
	})

	t.Run("bitwise left shift", func(t *testing.T) {

		t.Parallel()

		script := `
            pub fun main() {
                let x: Int16 = 3 << 2
            }
        `

		meter := newTestMemoryGauge()
		inter := parseCheckAndInterpretWithMemoryMetering(t, script, meter)

		_, err := inter.Invoke("main")
		require.NoError(t, err)

		// two literals: 2 + 2
		// result: 2
		assert.Equal(t, uint64(6), meter.getMemory(common.MemoryKindNumber))
	})

	t.Run("bitwise right shift", func(t *testing.T) {

		t.Parallel()

		script := `
            pub fun main() {
                let x: Int16 = 3 >> 2
            }
        `

		meter := newTestMemoryGauge()
		inter := parseCheckAndInterpretWithMemoryMetering(t, script, meter)

		_, err := inter.Invoke("main")
		require.NoError(t, err)

		// two literals: 2 + 2
		// result: 2
		assert.Equal(t, uint64(6), meter.getMemory(common.MemoryKindNumber))
	})

	t.Run("logical operations", func(t *testing.T) {

		t.Parallel()

		script := `
            pub fun main() {
                let x: Int16 = 1
                x == 1
                x != 1
                x > 1
                x >= 1
                x < 1
                x <= 1
            }
        `

		meter := newTestMemoryGauge()
		inter := parseCheckAndInterpretWithMemoryMetering(t, script, meter)

		_, err := inter.Invoke("main")
		require.NoError(t, err)

		assert.Equal(t, uint64(6), meter.getMemory(common.MemoryKindBool))
	})
}

func TestInterpretInt32Metering(t *testing.T) {

	t.Parallel()

	t.Run("creation", func(t *testing.T) {

		t.Parallel()

		script := `
            pub fun main() {
                let x: Int32 = 1
            }
        `

		meter := newTestMemoryGauge()
		inter := parseCheckAndInterpretWithMemoryMetering(t, script, meter)

		_, err := inter.Invoke("main")
		require.NoError(t, err)

		assert.Equal(t, uint64(4), meter.getMemory(common.MemoryKindNumber))
	})

	t.Run("addition", func(t *testing.T) {

		t.Parallel()

		script := `
            pub fun main() {
                let x: Int32 = 1 + 2
            }
        `

		meter := newTestMemoryGauge()
		inter := parseCheckAndInterpretWithMemoryMetering(t, script, meter)

		_, err := inter.Invoke("main")
		require.NoError(t, err)

		// two literals: 4 + 4
		// result: 4
		assert.Equal(t, uint64(12), meter.getMemory(common.MemoryKindNumber))
	})

	t.Run("saturating addition", func(t *testing.T) {

		t.Parallel()

		script := `
            pub fun main() {
                let x: Int32 = 1
                let y: Int32 = x.saturatingAdd(2)
            }
        `

		meter := newTestMemoryGauge()
		inter := parseCheckAndInterpretWithMemoryMetering(t, script, meter)

		_, err := inter.Invoke("main")
		require.NoError(t, err)

		// two literals: 4 + 4
		// result: 4
		assert.Equal(t, uint64(12), meter.getMemory(common.MemoryKindNumber))
	})

	t.Run("subtraction", func(t *testing.T) {

		t.Parallel()

		script := `
            pub fun main() {
                let x: Int32 = 1 - 2
            }
        `

		meter := newTestMemoryGauge()
		inter := parseCheckAndInterpretWithMemoryMetering(t, script, meter)

		_, err := inter.Invoke("main")
		require.NoError(t, err)

		// two literals: 4 + 4
		// result: 4
		assert.Equal(t, uint64(12), meter.getMemory(common.MemoryKindNumber))
	})

	t.Run("saturating subtraction", func(t *testing.T) {

		t.Parallel()

		script := `
            pub fun main() {
                let x: Int32 = 1
                let y: Int32 = x.saturatingSubtract(2)
            }
        `

		meter := newTestMemoryGauge()
		inter := parseCheckAndInterpretWithMemoryMetering(t, script, meter)

		_, err := inter.Invoke("main")
		require.NoError(t, err)

		// two literals: 4 + 4
		// result: 4
		assert.Equal(t, uint64(12), meter.getMemory(common.MemoryKindNumber))
	})

	t.Run("multiplication", func(t *testing.T) {

		t.Parallel()

		script := `
            pub fun main() {
                let x: Int32 = 1 * 2
            }
        `

		meter := newTestMemoryGauge()
		inter := parseCheckAndInterpretWithMemoryMetering(t, script, meter)

		_, err := inter.Invoke("main")
		require.NoError(t, err)

		// two literals: 4 + 4
		// result: 4
		assert.Equal(t, uint64(12), meter.getMemory(common.MemoryKindNumber))
	})

	t.Run("saturating multiplication", func(t *testing.T) {

		t.Parallel()

		script := `
            pub fun main() {
                let x: Int32 = 1
                let y: Int32 = x.saturatingMultiply(2)
            }
        `

		meter := newTestMemoryGauge()
		inter := parseCheckAndInterpretWithMemoryMetering(t, script, meter)

		_, err := inter.Invoke("main")
		require.NoError(t, err)

		// two literals: 4 + 4
		// result: 4
		assert.Equal(t, uint64(12), meter.getMemory(common.MemoryKindNumber))
	})

	t.Run("division", func(t *testing.T) {

		t.Parallel()

		script := `
            pub fun main() {
                let x: Int32 = 3 / 2
            }
        `

		meter := newTestMemoryGauge()
		inter := parseCheckAndInterpretWithMemoryMetering(t, script, meter)

		_, err := inter.Invoke("main")
		require.NoError(t, err)

		// two literals: 4 + 4
		// result: 4
		assert.Equal(t, uint64(12), meter.getMemory(common.MemoryKindNumber))
	})

	t.Run("saturating division", func(t *testing.T) {

		t.Parallel()

		script := `
            pub fun main() {
                let x: Int32 = 3
                let y: Int32 = x.saturatingMultiply(2)
            }
        `

		meter := newTestMemoryGauge()
		inter := parseCheckAndInterpretWithMemoryMetering(t, script, meter)

		_, err := inter.Invoke("main")
		require.NoError(t, err)

		// two literals: 4 + 4
		// result: 4
		assert.Equal(t, uint64(12), meter.getMemory(common.MemoryKindNumber))
	})

	t.Run("modulo", func(t *testing.T) {

		t.Parallel()

		script := `
            pub fun main() {
                let x: Int32 = 3 % 2
            }
        `

		meter := newTestMemoryGauge()
		inter := parseCheckAndInterpretWithMemoryMetering(t, script, meter)

		_, err := inter.Invoke("main")
		require.NoError(t, err)

		// two literals: 4 + 4
		// result: 4
		assert.Equal(t, uint64(12), meter.getMemory(common.MemoryKindNumber))
	})

	t.Run("negation", func(t *testing.T) {

		t.Parallel()

		script := `
            pub fun main() {
                let x: Int32 = 1
                let y: Int32 = -x
            }
        `

		meter := newTestMemoryGauge()
		inter := parseCheckAndInterpretWithMemoryMetering(t, script, meter)

		_, err := inter.Invoke("main")
		require.NoError(t, err)

		// x: 4
		// y: 4
		assert.Equal(t, uint64(8), meter.getMemory(common.MemoryKindNumber))
	})

	t.Run("bitwise or", func(t *testing.T) {

		t.Parallel()

		script := `
            pub fun main() {
                let x: Int32 = 3 | 2
            }
        `

		meter := newTestMemoryGauge()
		inter := parseCheckAndInterpretWithMemoryMetering(t, script, meter)

		_, err := inter.Invoke("main")
		require.NoError(t, err)

		// two literals: 4 + 4
		// result: 4
		assert.Equal(t, uint64(12), meter.getMemory(common.MemoryKindNumber))
	})

	t.Run("bitwise xor", func(t *testing.T) {

		t.Parallel()

		script := `
            pub fun main() {
                let x: Int32 = 3 ^ 2
            }
        `

		meter := newTestMemoryGauge()
		inter := parseCheckAndInterpretWithMemoryMetering(t, script, meter)

		_, err := inter.Invoke("main")
		require.NoError(t, err)

		// two literals: 4 + 4
		// result: 4
		assert.Equal(t, uint64(12), meter.getMemory(common.MemoryKindNumber))
	})

	t.Run("bitwise and", func(t *testing.T) {

		t.Parallel()

		script := `
            pub fun main() {
                let x: Int32 = 3 & 2
            }
        `

		meter := newTestMemoryGauge()
		inter := parseCheckAndInterpretWithMemoryMetering(t, script, meter)

		_, err := inter.Invoke("main")
		require.NoError(t, err)

		// two literals: 4 + 4
		// result: 4
		assert.Equal(t, uint64(12), meter.getMemory(common.MemoryKindNumber))
	})

	t.Run("bitwise left shift", func(t *testing.T) {

		t.Parallel()

		script := `
            pub fun main() {
                let x: Int32 = 3 << 2
            }
        `

		meter := newTestMemoryGauge()
		inter := parseCheckAndInterpretWithMemoryMetering(t, script, meter)

		_, err := inter.Invoke("main")
		require.NoError(t, err)

		// two literals: 4 + 4
		// result: 4
		assert.Equal(t, uint64(12), meter.getMemory(common.MemoryKindNumber))
	})

	t.Run("bitwise right shift", func(t *testing.T) {

		t.Parallel()

		script := `
            pub fun main() {
                let x: Int32 = 3 >> 2
            }
        `

		meter := newTestMemoryGauge()
		inter := parseCheckAndInterpretWithMemoryMetering(t, script, meter)

		_, err := inter.Invoke("main")
		require.NoError(t, err)

		// two literals: 4 + 4
		// result: 4
		assert.Equal(t, uint64(12), meter.getMemory(common.MemoryKindNumber))
	})

	t.Run("logical operations", func(t *testing.T) {

		t.Parallel()

		script := `
            pub fun main() {
                let x: Int32 = 1
                x == 1
                x != 1
                x > 1
                x >= 1
                x < 1
                x <= 1
            }
        `

		meter := newTestMemoryGauge()
		inter := parseCheckAndInterpretWithMemoryMetering(t, script, meter)

		_, err := inter.Invoke("main")
		require.NoError(t, err)

		assert.Equal(t, uint64(6), meter.getMemory(common.MemoryKindBool))
	})
}

func TestInterpretInt64Metering(t *testing.T) {

	t.Parallel()

	t.Run("creation", func(t *testing.T) {

		t.Parallel()

		script := `
            pub fun main() {
                let x: Int64 = 1
            }
        `

		meter := newTestMemoryGauge()
		inter := parseCheckAndInterpretWithMemoryMetering(t, script, meter)

		_, err := inter.Invoke("main")
		require.NoError(t, err)

		assert.Equal(t, uint64(8), meter.getMemory(common.MemoryKindNumber))
	})

	t.Run("addition", func(t *testing.T) {

		t.Parallel()

		script := `
            pub fun main() {
                let x: Int64 = 1 + 2
            }
        `

		meter := newTestMemoryGauge()
		inter := parseCheckAndInterpretWithMemoryMetering(t, script, meter)

		_, err := inter.Invoke("main")
		require.NoError(t, err)

		// two literals: 8 + 8
		// result: 8
		assert.Equal(t, uint64(24), meter.getMemory(common.MemoryKindNumber))
	})

	t.Run("saturating addition", func(t *testing.T) {

		t.Parallel()

		script := `
            pub fun main() {
                let x: Int64 = 1
                let y: Int64 = x.saturatingAdd(2)
            }
        `

		meter := newTestMemoryGauge()
		inter := parseCheckAndInterpretWithMemoryMetering(t, script, meter)

		_, err := inter.Invoke("main")
		require.NoError(t, err)

		// two literals: 8 + 8
		// result: 8
		assert.Equal(t, uint64(24), meter.getMemory(common.MemoryKindNumber))
	})

	t.Run("subtraction", func(t *testing.T) {

		t.Parallel()

		script := `
            pub fun main() {
                let x: Int64 = 1 - 2
            }
        `

		meter := newTestMemoryGauge()
		inter := parseCheckAndInterpretWithMemoryMetering(t, script, meter)

		_, err := inter.Invoke("main")
		require.NoError(t, err)

		// two literals: 8 + 8
		// result: 8
		assert.Equal(t, uint64(24), meter.getMemory(common.MemoryKindNumber))
	})

	t.Run("saturating subtraction", func(t *testing.T) {

		t.Parallel()

		script := `
            pub fun main() {
                let x: Int64 = 1
                let y: Int64 = x.saturatingSubtract(2)
            }
        `

		meter := newTestMemoryGauge()
		inter := parseCheckAndInterpretWithMemoryMetering(t, script, meter)

		_, err := inter.Invoke("main")
		require.NoError(t, err)

		// two literals: 8 + 8
		// result: 8
		assert.Equal(t, uint64(24), meter.getMemory(common.MemoryKindNumber))
	})

	t.Run("multiplication", func(t *testing.T) {

		t.Parallel()

		script := `
            pub fun main() {
                let x: Int64 = 1 * 2
            }
        `

		meter := newTestMemoryGauge()
		inter := parseCheckAndInterpretWithMemoryMetering(t, script, meter)

		_, err := inter.Invoke("main")
		require.NoError(t, err)

		// two literals: 8 + 8
		// result: 8
		assert.Equal(t, uint64(24), meter.getMemory(common.MemoryKindNumber))
	})

	t.Run("saturating multiplication", func(t *testing.T) {

		t.Parallel()

		script := `
            pub fun main() {
                let x: Int64 = 1
                let y: Int64 = x.saturatingMultiply(2)
            }
        `

		meter := newTestMemoryGauge()
		inter := parseCheckAndInterpretWithMemoryMetering(t, script, meter)

		_, err := inter.Invoke("main")
		require.NoError(t, err)

		// two literals: 8 + 8
		// result: 8
		assert.Equal(t, uint64(24), meter.getMemory(common.MemoryKindNumber))
	})

	t.Run("division", func(t *testing.T) {

		t.Parallel()

		script := `
            pub fun main() {
                let x: Int64 = 3 / 2
            }
        `

		meter := newTestMemoryGauge()
		inter := parseCheckAndInterpretWithMemoryMetering(t, script, meter)

		_, err := inter.Invoke("main")
		require.NoError(t, err)

		// two literals: 8 + 8
		// result: 8
		assert.Equal(t, uint64(24), meter.getMemory(common.MemoryKindNumber))
	})

	t.Run("saturating division", func(t *testing.T) {

		t.Parallel()

		script := `
            pub fun main() {
                let x: Int64 = 3
                let y: Int64 = x.saturatingMultiply(2)
            }
        `

		meter := newTestMemoryGauge()
		inter := parseCheckAndInterpretWithMemoryMetering(t, script, meter)

		_, err := inter.Invoke("main")
		require.NoError(t, err)

		// two literals: 8 + 8
		// result: 8
		assert.Equal(t, uint64(24), meter.getMemory(common.MemoryKindNumber))
	})

	t.Run("modulo", func(t *testing.T) {

		t.Parallel()

		script := `
            pub fun main() {
                let x: Int64 = 3 % 2
            }
        `

		meter := newTestMemoryGauge()
		inter := parseCheckAndInterpretWithMemoryMetering(t, script, meter)

		_, err := inter.Invoke("main")
		require.NoError(t, err)

		// two literals: 8 + 8
		// result: 8
		assert.Equal(t, uint64(24), meter.getMemory(common.MemoryKindNumber))
	})

	t.Run("negation", func(t *testing.T) {

		t.Parallel()

		script := `
            pub fun main() {
                let x: Int64 = 1
                let y: Int64 = -x
            }
        `

		meter := newTestMemoryGauge()
		inter := parseCheckAndInterpretWithMemoryMetering(t, script, meter)

		_, err := inter.Invoke("main")
		require.NoError(t, err)

		// x: 8
		// y: 8
		assert.Equal(t, uint64(16), meter.getMemory(common.MemoryKindNumber))
	})

	t.Run("bitwise or", func(t *testing.T) {

		t.Parallel()

		script := `
            pub fun main() {
                let x: Int64 = 3 | 2
            }
        `

		meter := newTestMemoryGauge()
		inter := parseCheckAndInterpretWithMemoryMetering(t, script, meter)

		_, err := inter.Invoke("main")
		require.NoError(t, err)

		// two literals: 8 + 8
		// result: 8
		assert.Equal(t, uint64(24), meter.getMemory(common.MemoryKindNumber))
	})

	t.Run("bitwise xor", func(t *testing.T) {

		t.Parallel()

		script := `
            pub fun main() {
                let x: Int64 = 3 ^ 2
            }
        `

		meter := newTestMemoryGauge()
		inter := parseCheckAndInterpretWithMemoryMetering(t, script, meter)

		_, err := inter.Invoke("main")
		require.NoError(t, err)

		// two literals: 8 + 8
		// result: 8
		assert.Equal(t, uint64(24), meter.getMemory(common.MemoryKindNumber))
	})

	t.Run("bitwise and", func(t *testing.T) {

		t.Parallel()

		script := `
            pub fun main() {
                let x: Int64 = 3 & 2
            }
        `

		meter := newTestMemoryGauge()
		inter := parseCheckAndInterpretWithMemoryMetering(t, script, meter)

		_, err := inter.Invoke("main")
		require.NoError(t, err)

		// two literals: 8 + 8
		// result: 8
		assert.Equal(t, uint64(24), meter.getMemory(common.MemoryKindNumber))
	})

	t.Run("bitwise left shift", func(t *testing.T) {

		t.Parallel()

		script := `
            pub fun main() {
                let x: Int64 = 3 << 2
            }
        `

		meter := newTestMemoryGauge()
		inter := parseCheckAndInterpretWithMemoryMetering(t, script, meter)

		_, err := inter.Invoke("main")
		require.NoError(t, err)

		// two literals: 8 + 8
		// result: 8
		assert.Equal(t, uint64(24), meter.getMemory(common.MemoryKindNumber))
	})

	t.Run("bitwise right shift", func(t *testing.T) {

		t.Parallel()

		script := `
            pub fun main() {
                let x: Int64 = 3 >> 2
            }
        `

		meter := newTestMemoryGauge()
		inter := parseCheckAndInterpretWithMemoryMetering(t, script, meter)

		_, err := inter.Invoke("main")
		require.NoError(t, err)

		// two literals: 8 + 8
		// result: 8
		assert.Equal(t, uint64(24), meter.getMemory(common.MemoryKindNumber))
	})

	t.Run("logical operations", func(t *testing.T) {

		t.Parallel()

		script := `
            pub fun main() {
                let x: Int64 = 1
                x == 1
                x != 1
                x > 1
                x >= 1
                x < 1
                x <= 1
            }
        `

		meter := newTestMemoryGauge()
		inter := parseCheckAndInterpretWithMemoryMetering(t, script, meter)

		_, err := inter.Invoke("main")
		require.NoError(t, err)

		assert.Equal(t, uint64(6), meter.getMemory(common.MemoryKindBool))
	})
}

func TestInterpretInt128Metering(t *testing.T) {

	t.Parallel()

	t.Run("creation", func(t *testing.T) {

		t.Parallel()

		script := `
            pub fun main() {
                let x: Int128 = 1
            }
        `

		meter := newTestMemoryGauge()
		inter := parseCheckAndInterpretWithMemoryMetering(t, script, meter)

		_, err := inter.Invoke("main")
		require.NoError(t, err)

		assert.Equal(t, uint64(16), meter.getMemory(common.MemoryKindBigInt))
	})

	t.Run("addition", func(t *testing.T) {

		t.Parallel()

		script := `
            pub fun main() {
                let x: Int128 = 1 + 2
            }
        `

		meter := newTestMemoryGauge()
		inter := parseCheckAndInterpretWithMemoryMetering(t, script, meter)

		_, err := inter.Invoke("main")
		require.NoError(t, err)

		// two literals: 16 + 16
		// result: 16
		assert.Equal(t, uint64(48), meter.getMemory(common.MemoryKindBigInt))
	})

	t.Run("saturating addition", func(t *testing.T) {

		t.Parallel()

		script := `
            pub fun main() {
                let x: Int128 = 1
                let y: Int128 = x.saturatingAdd(2)
            }
        `

		meter := newTestMemoryGauge()
		inter := parseCheckAndInterpretWithMemoryMetering(t, script, meter)

		_, err := inter.Invoke("main")
		require.NoError(t, err)

		// two literals: 16 + 16
		// result: 16
		assert.Equal(t, uint64(48), meter.getMemory(common.MemoryKindBigInt))
	})

	t.Run("subtraction", func(t *testing.T) {

		t.Parallel()

		script := `
            pub fun main() {
                let x: Int128 = 1 - 2
            }
        `

		meter := newTestMemoryGauge()
		inter := parseCheckAndInterpretWithMemoryMetering(t, script, meter)

		_, err := inter.Invoke("main")
		require.NoError(t, err)

		// two literals: 16 + 16
		// result: 16
		assert.Equal(t, uint64(48), meter.getMemory(common.MemoryKindBigInt))
	})

	t.Run("saturating subtraction", func(t *testing.T) {

		t.Parallel()

		script := `
            pub fun main() {
                let x: Int128 = 1
                let y: Int128 = x.saturatingSubtract(2)
            }
        `

		meter := newTestMemoryGauge()
		inter := parseCheckAndInterpretWithMemoryMetering(t, script, meter)

		_, err := inter.Invoke("main")
		require.NoError(t, err)

		// two literals: 16 + 16
		// result: 16
		assert.Equal(t, uint64(48), meter.getMemory(common.MemoryKindBigInt))
	})

	t.Run("multiplication", func(t *testing.T) {

		t.Parallel()

		script := `
            pub fun main() {
                let x: Int128 = 1 * 2
            }
        `

		meter := newTestMemoryGauge()
		inter := parseCheckAndInterpretWithMemoryMetering(t, script, meter)

		_, err := inter.Invoke("main")
		require.NoError(t, err)

		// two literals: 16 + 16
		// result: 16
		assert.Equal(t, uint64(48), meter.getMemory(common.MemoryKindBigInt))
	})

	t.Run("saturating multiplication", func(t *testing.T) {

		t.Parallel()

		script := `
            pub fun main() {
                let x: Int128 = 1
                let y: Int128 = x.saturatingMultiply(2)
            }
        `

		meter := newTestMemoryGauge()
		inter := parseCheckAndInterpretWithMemoryMetering(t, script, meter)

		_, err := inter.Invoke("main")
		require.NoError(t, err)

		// two literals: 16 + 16
		// result: 16
		assert.Equal(t, uint64(48), meter.getMemory(common.MemoryKindBigInt))
	})

	t.Run("division", func(t *testing.T) {

		t.Parallel()

		script := `
            pub fun main() {
                let x: Int128 = 3 / 2
            }
        `

		meter := newTestMemoryGauge()
		inter := parseCheckAndInterpretWithMemoryMetering(t, script, meter)

		_, err := inter.Invoke("main")
		require.NoError(t, err)

		// two literals: 16 + 16
		// result: 16
		assert.Equal(t, uint64(48), meter.getMemory(common.MemoryKindBigInt))
	})

	t.Run("saturating division", func(t *testing.T) {

		t.Parallel()

		script := `
            pub fun main() {
                let x: Int128 = 3
                let y: Int128 = x.saturatingMultiply(2)
            }
        `

		meter := newTestMemoryGauge()
		inter := parseCheckAndInterpretWithMemoryMetering(t, script, meter)

		_, err := inter.Invoke("main")
		require.NoError(t, err)

		// two literals: 16 + 16
		// result: 16
		assert.Equal(t, uint64(48), meter.getMemory(common.MemoryKindBigInt))
	})

	t.Run("modulo", func(t *testing.T) {

		t.Parallel()

		script := `
            pub fun main() {
                let x: Int128 = 3 % 2
            }
        `

		meter := newTestMemoryGauge()
		inter := parseCheckAndInterpretWithMemoryMetering(t, script, meter)

		_, err := inter.Invoke("main")
		require.NoError(t, err)

		// two literals: 16 + 16
		// result: 16
		assert.Equal(t, uint64(48), meter.getMemory(common.MemoryKindBigInt))
	})

	t.Run("negation", func(t *testing.T) {

		t.Parallel()

		script := `
            pub fun main() {
                let x: Int128 = 1
                let y: Int128 = -x
            }
        `

		meter := newTestMemoryGauge()
		inter := parseCheckAndInterpretWithMemoryMetering(t, script, meter)

		_, err := inter.Invoke("main")
		require.NoError(t, err)

		// x: 16
		// y: 16
		assert.Equal(t, uint64(32), meter.getMemory(common.MemoryKindBigInt))
	})

	t.Run("bitwise or", func(t *testing.T) {

		t.Parallel()

		script := `
            pub fun main() {
                let x: Int128 = 3 | 2
            }
        `

		meter := newTestMemoryGauge()
		inter := parseCheckAndInterpretWithMemoryMetering(t, script, meter)

		_, err := inter.Invoke("main")
		require.NoError(t, err)

		// two literals: 16 + 16
		// result: 16
		assert.Equal(t, uint64(48), meter.getMemory(common.MemoryKindBigInt))
	})

	t.Run("bitwise xor", func(t *testing.T) {

		t.Parallel()

		script := `
            pub fun main() {
                let x: Int128 = 3 ^ 2
            }
        `

		meter := newTestMemoryGauge()
		inter := parseCheckAndInterpretWithMemoryMetering(t, script, meter)

		_, err := inter.Invoke("main")
		require.NoError(t, err)

		// two literals: 16 + 16
		// result: 16
		assert.Equal(t, uint64(48), meter.getMemory(common.MemoryKindBigInt))
	})

	t.Run("bitwise and", func(t *testing.T) {

		t.Parallel()

		script := `
            pub fun main() {
                let x: Int128 = 3 & 2
            }
        `

		meter := newTestMemoryGauge()
		inter := parseCheckAndInterpretWithMemoryMetering(t, script, meter)

		_, err := inter.Invoke("main")
		require.NoError(t, err)

		// two literals: 16 + 16
		// result: 16
		assert.Equal(t, uint64(48), meter.getMemory(common.MemoryKindBigInt))
	})

	t.Run("bitwise left shift", func(t *testing.T) {

		t.Parallel()

		script := `
            pub fun main() {
                let x: Int128 = 3 << 2
            }
        `

		meter := newTestMemoryGauge()
		inter := parseCheckAndInterpretWithMemoryMetering(t, script, meter)

		_, err := inter.Invoke("main")
		require.NoError(t, err)

		// two literals: 16 + 16
		// result: 16
		assert.Equal(t, uint64(48), meter.getMemory(common.MemoryKindBigInt))
	})

	t.Run("bitwise right shift", func(t *testing.T) {

		t.Parallel()

		script := `
            pub fun main() {
                let x: Int128 = 3 >> 2
            }
        `

		meter := newTestMemoryGauge()
		inter := parseCheckAndInterpretWithMemoryMetering(t, script, meter)

		_, err := inter.Invoke("main")
		require.NoError(t, err)

		// two literals: 16 + 16
		// result: 16
		assert.Equal(t, uint64(48), meter.getMemory(common.MemoryKindBigInt))
	})

	t.Run("logical operations", func(t *testing.T) {

		t.Parallel()

		script := `
            pub fun main() {
                let x: Int128 = 1
                x == 1
                x != 1
                x > 1
                x >= 1
                x < 1
                x <= 1
            }
        `

		meter := newTestMemoryGauge()
		inter := parseCheckAndInterpretWithMemoryMetering(t, script, meter)

		_, err := inter.Invoke("main")
		require.NoError(t, err)

		assert.Equal(t, uint64(6), meter.getMemory(common.MemoryKindBool))
		assert.Equal(t, uint64(1), meter.getMemory(common.MemoryKindElaboration))
	})
}

func TestInterpretInt256Metering(t *testing.T) {

	t.Parallel()

	t.Run("creation", func(t *testing.T) {

		t.Parallel()

		script := `
            pub fun main() {
                let x: Int256 = 1
            }
        `

		meter := newTestMemoryGauge()
		inter := parseCheckAndInterpretWithMemoryMetering(t, script, meter)

		_, err := inter.Invoke("main")
		require.NoError(t, err)

		assert.Equal(t, uint64(32), meter.getMemory(common.MemoryKindBigInt))
	})

	t.Run("addition", func(t *testing.T) {

		t.Parallel()

		script := `
            pub fun main() {
                let x: Int256 = 1 + 2
            }
        `

		meter := newTestMemoryGauge()
		inter := parseCheckAndInterpretWithMemoryMetering(t, script, meter)

		_, err := inter.Invoke("main")
		require.NoError(t, err)

		// two literals: 32 + 32
		// result: 32
		assert.Equal(t, uint64(96), meter.getMemory(common.MemoryKindBigInt))
	})

	t.Run("saturating addition", func(t *testing.T) {

		t.Parallel()

		script := `
            pub fun main() {
                let x: Int256 = 1
                let y: Int256 = x.saturatingAdd(2)
            }
        `

		meter := newTestMemoryGauge()
		inter := parseCheckAndInterpretWithMemoryMetering(t, script, meter)

		_, err := inter.Invoke("main")
		require.NoError(t, err)

		// two literals: 32 + 32
		// result: 32
		assert.Equal(t, uint64(96), meter.getMemory(common.MemoryKindBigInt))
	})

	t.Run("subtraction", func(t *testing.T) {

		t.Parallel()

		script := `
            pub fun main() {
                let x: Int256 = 1 - 2
            }
        `

		meter := newTestMemoryGauge()
		inter := parseCheckAndInterpretWithMemoryMetering(t, script, meter)

		_, err := inter.Invoke("main")
		require.NoError(t, err)

		// two literals: 32 + 32
		// result: 32
		assert.Equal(t, uint64(96), meter.getMemory(common.MemoryKindBigInt))
	})

	t.Run("saturating subtraction", func(t *testing.T) {

		t.Parallel()

		script := `
            pub fun main() {
                let x: Int256 = 1
                let y: Int256 = x.saturatingSubtract(2)
            }
        `

		meter := newTestMemoryGauge()
		inter := parseCheckAndInterpretWithMemoryMetering(t, script, meter)

		_, err := inter.Invoke("main")
		require.NoError(t, err)

		// two literals: 32 + 32
		// result: 32
		assert.Equal(t, uint64(96), meter.getMemory(common.MemoryKindBigInt))
	})

	t.Run("multiplication", func(t *testing.T) {

		t.Parallel()

		script := `
            pub fun main() {
                let x: Int256 = 1 * 2
            }
        `

		meter := newTestMemoryGauge()
		inter := parseCheckAndInterpretWithMemoryMetering(t, script, meter)

		_, err := inter.Invoke("main")
		require.NoError(t, err)

		// two literals: 32 + 32
		// result: 32
		assert.Equal(t, uint64(96), meter.getMemory(common.MemoryKindBigInt))
	})

	t.Run("saturating multiplication", func(t *testing.T) {

		t.Parallel()

		script := `
            pub fun main() {
                let x: Int256 = 1
                let y: Int256 = x.saturatingMultiply(2)
            }
        `

		meter := newTestMemoryGauge()
		inter := parseCheckAndInterpretWithMemoryMetering(t, script, meter)

		_, err := inter.Invoke("main")
		require.NoError(t, err)

		// two literals: 32 + 32
		// result: 32
		assert.Equal(t, uint64(96), meter.getMemory(common.MemoryKindBigInt))
	})

	t.Run("division", func(t *testing.T) {

		t.Parallel()

		script := `
            pub fun main() {
                let x: Int256 = 3 / 2
            }
        `

		meter := newTestMemoryGauge()
		inter := parseCheckAndInterpretWithMemoryMetering(t, script, meter)

		_, err := inter.Invoke("main")
		require.NoError(t, err)

		// two literals: 32 + 32
		// result: 32
		assert.Equal(t, uint64(96), meter.getMemory(common.MemoryKindBigInt))
	})

	t.Run("saturating division", func(t *testing.T) {

		t.Parallel()

		script := `
            pub fun main() {
                let x: Int256 = 3
                let y: Int256 = x.saturatingMultiply(2)
            }
        `

		meter := newTestMemoryGauge()
		inter := parseCheckAndInterpretWithMemoryMetering(t, script, meter)

		_, err := inter.Invoke("main")
		require.NoError(t, err)

		// two literals: 32 + 32
		// result: 32
		assert.Equal(t, uint64(96), meter.getMemory(common.MemoryKindBigInt))
	})

	t.Run("modulo", func(t *testing.T) {

		t.Parallel()

		script := `
            pub fun main() {
                let x: Int256 = 3 % 2
            }
        `

		meter := newTestMemoryGauge()
		inter := parseCheckAndInterpretWithMemoryMetering(t, script, meter)

		_, err := inter.Invoke("main")
		require.NoError(t, err)

		// two literals: 32 + 32
		// result: 32
		assert.Equal(t, uint64(96), meter.getMemory(common.MemoryKindBigInt))
	})

	t.Run("negation", func(t *testing.T) {

		t.Parallel()

		script := `
            pub fun main() {
                let x: Int256 = 1
                let y: Int256 = -x
            }
        `

		meter := newTestMemoryGauge()
		inter := parseCheckAndInterpretWithMemoryMetering(t, script, meter)

		_, err := inter.Invoke("main")
		require.NoError(t, err)

		// x: 32
		// y: 32
		assert.Equal(t, uint64(64), meter.getMemory(common.MemoryKindBigInt))
	})

	t.Run("bitwise or", func(t *testing.T) {

		t.Parallel()

		script := `
            pub fun main() {
                let x: Int256 = 3 | 2
            }
        `

		meter := newTestMemoryGauge()
		inter := parseCheckAndInterpretWithMemoryMetering(t, script, meter)

		_, err := inter.Invoke("main")
		require.NoError(t, err)

		// two literals: 32 + 32
		// result: 32
		assert.Equal(t, uint64(96), meter.getMemory(common.MemoryKindBigInt))
	})

	t.Run("bitwise xor", func(t *testing.T) {

		t.Parallel()

		script := `
            pub fun main() {
                let x: Int256 = 3 ^ 2
            }
        `

		meter := newTestMemoryGauge()
		inter := parseCheckAndInterpretWithMemoryMetering(t, script, meter)

		_, err := inter.Invoke("main")
		require.NoError(t, err)

		// two literals: 32 + 32
		// result: 32
		assert.Equal(t, uint64(96), meter.getMemory(common.MemoryKindBigInt))
	})

	t.Run("bitwise and", func(t *testing.T) {

		t.Parallel()

		script := `
            pub fun main() {
                let x: Int256 = 3 & 2
            }
        `

		meter := newTestMemoryGauge()
		inter := parseCheckAndInterpretWithMemoryMetering(t, script, meter)

		_, err := inter.Invoke("main")
		require.NoError(t, err)

		// two literals: 32 + 32
		// result: 32
		assert.Equal(t, uint64(96), meter.getMemory(common.MemoryKindBigInt))
	})

	t.Run("bitwise left shift", func(t *testing.T) {

		t.Parallel()

		script := `
            pub fun main() {
                let x: Int256 = 3 << 2
            }
        `

		meter := newTestMemoryGauge()
		inter := parseCheckAndInterpretWithMemoryMetering(t, script, meter)

		_, err := inter.Invoke("main")
		require.NoError(t, err)

		// two literals: 32 + 32
		// result: 32
		assert.Equal(t, uint64(96), meter.getMemory(common.MemoryKindBigInt))
	})

	t.Run("bitwise right shift", func(t *testing.T) {

		t.Parallel()

		script := `
            pub fun main() {
                let x: Int256 = 3 >> 2
            }
        `

		meter := newTestMemoryGauge()
		inter := parseCheckAndInterpretWithMemoryMetering(t, script, meter)

		_, err := inter.Invoke("main")
		require.NoError(t, err)

		// two literals: 32 + 32
		// result: 32
		assert.Equal(t, uint64(96), meter.getMemory(common.MemoryKindBigInt))
	})

	t.Run("logical operations", func(t *testing.T) {

		t.Parallel()

		script := `
            pub fun main() {
                let x: Int256 = 1
                x == 1
                x != 1
                x > 1
                x >= 1
                x < 1
                x <= 1
            }
        `

		meter := newTestMemoryGauge()
		inter := parseCheckAndInterpretWithMemoryMetering(t, script, meter)

		_, err := inter.Invoke("main")
		require.NoError(t, err)

		assert.Equal(t, uint64(6), meter.getMemory(common.MemoryKindBool))
	})
}

func TestInterpretWord8Metering(t *testing.T) {

	t.Parallel()

	t.Run("creation", func(t *testing.T) {

		t.Parallel()

		script := `
            pub fun main() {
                let x = 1 as Word8
            }
        `

		meter := newTestMemoryGauge()
		inter := parseCheckAndInterpretWithMemoryMetering(t, script, meter)

		_, err := inter.Invoke("main")
		require.NoError(t, err)

		// creation: 1
		assert.Equal(t, uint64(1), meter.getMemory(common.MemoryKindNumber))
		assert.Equal(t, uint64(1), meter.getMemory(common.MemoryKindElaboration))
	})

	t.Run("addition", func(t *testing.T) {

		t.Parallel()

		script := `
            pub fun main() {
                let x = 1 as Word8 + 2 as Word8
            }
        `

		meter := newTestMemoryGauge()
		inter := parseCheckAndInterpretWithMemoryMetering(t, script, meter)

		_, err := inter.Invoke("main")
		require.NoError(t, err)

		// creation: 1 + 1
		// result: 1
		assert.Equal(t, uint64(3), meter.getMemory(common.MemoryKindNumber))
	})

	t.Run("subtraction", func(t *testing.T) {

		t.Parallel()

		script := `
            pub fun main() {
                let x = 3 as Word8 - 2 as Word8
            }
        `

		meter := newTestMemoryGauge()
		inter := parseCheckAndInterpretWithMemoryMetering(t, script, meter)

		_, err := inter.Invoke("main")
		require.NoError(t, err)

		// creation: 1 + 1
		// result: 1
		assert.Equal(t, uint64(3), meter.getMemory(common.MemoryKindNumber))
	})

	t.Run("multiplication", func(t *testing.T) {

		t.Parallel()

		script := `
            pub fun main() {
                let x = 1 as Word8 * 2 as Word8
            }
        `

		meter := newTestMemoryGauge()
		inter := parseCheckAndInterpretWithMemoryMetering(t, script, meter)

		_, err := inter.Invoke("main")
		require.NoError(t, err)

		// creation: 1 + 1
		// result: 1
		assert.Equal(t, uint64(3), meter.getMemory(common.MemoryKindNumber))
	})

	t.Run("division", func(t *testing.T) {

		t.Parallel()

		script := `
            pub fun main() {
                let x = 10 as Word8 / 2 as Word8
            }
        `

		meter := newTestMemoryGauge()
		inter := parseCheckAndInterpretWithMemoryMetering(t, script, meter)

		_, err := inter.Invoke("main")
		require.NoError(t, err)

		// creation: 1 + 1
		// result: 1
		assert.Equal(t, uint64(3), meter.getMemory(common.MemoryKindNumber))
	})

	t.Run("modulo", func(t *testing.T) {

		t.Parallel()

		script := `
            pub fun main() {
                let x = 10 as Word8 % 2 as Word8
            }
        `

		meter := newTestMemoryGauge()
		inter := parseCheckAndInterpretWithMemoryMetering(t, script, meter)

		_, err := inter.Invoke("main")
		require.NoError(t, err)

		// creation: 1 + 1
		// result: 1
		assert.Equal(t, uint64(3), meter.getMemory(common.MemoryKindNumber))
	})

	t.Run("bitwise or", func(t *testing.T) {

		t.Parallel()

		script := `
            pub fun main() {
                let x = 10 as Word8 | 2 as Word8
            }
        `

		meter := newTestMemoryGauge()
		inter := parseCheckAndInterpretWithMemoryMetering(t, script, meter)

		_, err := inter.Invoke("main")
		require.NoError(t, err)

		// creation: 1 + 1
		// result: 1
		assert.Equal(t, uint64(3), meter.getMemory(common.MemoryKindNumber))
	})

	t.Run("bitwise xor", func(t *testing.T) {

		t.Parallel()

		script := `
            pub fun main() {
                let x = 10 as Word8 ^ 2 as Word8
            }
        `

		meter := newTestMemoryGauge()
		inter := parseCheckAndInterpretWithMemoryMetering(t, script, meter)

		_, err := inter.Invoke("main")
		require.NoError(t, err)

		// creation: 1 + 1
		// result: 1
		assert.Equal(t, uint64(3), meter.getMemory(common.MemoryKindNumber))
	})

	t.Run("bitwise and", func(t *testing.T) {

		t.Parallel()

		script := `
            pub fun main() {
                let x = 10 as Word8 & 2 as Word8
            }
        `

		meter := newTestMemoryGauge()
		inter := parseCheckAndInterpretWithMemoryMetering(t, script, meter)

		_, err := inter.Invoke("main")
		require.NoError(t, err)

		// creation: 1 + 1
		// result: 1
		assert.Equal(t, uint64(3), meter.getMemory(common.MemoryKindNumber))
	})

	t.Run("bitwise left-shift", func(t *testing.T) {

		t.Parallel()

		script := `
            pub fun main() {
                let x = 10 as Word8 << 2 as Word8
            }
        `

		meter := newTestMemoryGauge()
		inter := parseCheckAndInterpretWithMemoryMetering(t, script, meter)

		_, err := inter.Invoke("main")
		require.NoError(t, err)

		// creation: 1 + 1
		// result: 1
		assert.Equal(t, uint64(3), meter.getMemory(common.MemoryKindNumber))
	})

	t.Run("bitwise right-shift", func(t *testing.T) {

		t.Parallel()

		script := `
            pub fun main() {
                let x = 10 as Word8 >> 2 as Word8
            }
        `

		meter := newTestMemoryGauge()
		inter := parseCheckAndInterpretWithMemoryMetering(t, script, meter)

		_, err := inter.Invoke("main")
		require.NoError(t, err)

		// creation: 1 + 1
		// result: 1
		assert.Equal(t, uint64(3), meter.getMemory(common.MemoryKindNumber))
	})

	t.Run("logical operations", func(t *testing.T) {

		t.Parallel()

		script := `
            pub fun main() {
                let x: Word8 = 1
                x == 1
                x != 1
                x > 1
                x >= 1
                x < 1
                x <= 1
            }
        `

		meter := newTestMemoryGauge()
		inter := parseCheckAndInterpretWithMemoryMetering(t, script, meter)

		_, err := inter.Invoke("main")
		require.NoError(t, err)

		assert.Equal(t, uint64(6), meter.getMemory(common.MemoryKindBool))
	})
}

func TestInterpretWord16Metering(t *testing.T) {

	t.Parallel()

	t.Run("creation", func(t *testing.T) {

		t.Parallel()

		script := `
            pub fun main() {
                let x = 1 as Word16
            }
        `

		meter := newTestMemoryGauge()
		inter := parseCheckAndInterpretWithMemoryMetering(t, script, meter)

		_, err := inter.Invoke("main")
		require.NoError(t, err)

		// creation: 2
		assert.Equal(t, uint64(2), meter.getMemory(common.MemoryKindNumber))
	})

	t.Run("addition", func(t *testing.T) {

		t.Parallel()

		script := `
            pub fun main() {
                let x = 1 as Word16 + 2 as Word16
            }
        `

		meter := newTestMemoryGauge()
		inter := parseCheckAndInterpretWithMemoryMetering(t, script, meter)

		_, err := inter.Invoke("main")
		require.NoError(t, err)

		// creation: 2 + 2
		// result: 2
		assert.Equal(t, uint64(6), meter.getMemory(common.MemoryKindNumber))
	})

	t.Run("subtraction", func(t *testing.T) {

		t.Parallel()

		script := `
            pub fun main() {
                let x = 3 as Word16 - 2 as Word16
            }
        `

		meter := newTestMemoryGauge()
		inter := parseCheckAndInterpretWithMemoryMetering(t, script, meter)

		_, err := inter.Invoke("main")
		require.NoError(t, err)

		// creation: 2 + 2
		// result: 2
		assert.Equal(t, uint64(6), meter.getMemory(common.MemoryKindNumber))
	})

	t.Run("multiplication", func(t *testing.T) {

		t.Parallel()

		script := `
            pub fun main() {
                let x = 1 as Word16 * 2 as Word16
            }
        `

		meter := newTestMemoryGauge()
		inter := parseCheckAndInterpretWithMemoryMetering(t, script, meter)

		_, err := inter.Invoke("main")
		require.NoError(t, err)

		// creation: 2 + 2
		// result: 2
		assert.Equal(t, uint64(6), meter.getMemory(common.MemoryKindNumber))
	})

	t.Run("division", func(t *testing.T) {

		t.Parallel()

		script := `
            pub fun main() {
                let x = 10 as Word16 / 2 as Word16
            }
        `

		meter := newTestMemoryGauge()
		inter := parseCheckAndInterpretWithMemoryMetering(t, script, meter)

		_, err := inter.Invoke("main")
		require.NoError(t, err)

		// creation: 2 + 2
		// result: 2
		assert.Equal(t, uint64(6), meter.getMemory(common.MemoryKindNumber))
	})

	t.Run("modulo", func(t *testing.T) {

		t.Parallel()

		script := `
            pub fun main() {
                let x = 10 as Word16 % 2 as Word16
            }
        `

		meter := newTestMemoryGauge()
		inter := parseCheckAndInterpretWithMemoryMetering(t, script, meter)

		_, err := inter.Invoke("main")
		require.NoError(t, err)

		// creation: 2 + 2
		// result: 2
		assert.Equal(t, uint64(6), meter.getMemory(common.MemoryKindNumber))
	})

	t.Run("bitwise or", func(t *testing.T) {

		t.Parallel()

		script := `
            pub fun main() {
                let x = 10 as Word16 | 2 as Word16
            }
        `

		meter := newTestMemoryGauge()
		inter := parseCheckAndInterpretWithMemoryMetering(t, script, meter)

		_, err := inter.Invoke("main")
		require.NoError(t, err)

		// creation: 2 + 2
		// result: 2
		assert.Equal(t, uint64(6), meter.getMemory(common.MemoryKindNumber))
	})

	t.Run("bitwise xor", func(t *testing.T) {

		t.Parallel()

		script := `
            pub fun main() {
                let x = 10 as Word16 ^ 2 as Word16
            }
        `

		meter := newTestMemoryGauge()
		inter := parseCheckAndInterpretWithMemoryMetering(t, script, meter)

		_, err := inter.Invoke("main")
		require.NoError(t, err)

		// creation: 2 + 2
		// result: 2
		assert.Equal(t, uint64(6), meter.getMemory(common.MemoryKindNumber))
	})

	t.Run("bitwise and", func(t *testing.T) {

		t.Parallel()

		script := `
            pub fun main() {
                let x = 10 as Word16 & 2 as Word16
            }
        `

		meter := newTestMemoryGauge()
		inter := parseCheckAndInterpretWithMemoryMetering(t, script, meter)

		_, err := inter.Invoke("main")
		require.NoError(t, err)

		// creation: 2 + 2
		// result: 2
		assert.Equal(t, uint64(6), meter.getMemory(common.MemoryKindNumber))
	})

	t.Run("bitwise left-shift", func(t *testing.T) {

		t.Parallel()

		script := `
            pub fun main() {
                let x = 10 as Word16 << 2 as Word16
            }
        `

		meter := newTestMemoryGauge()
		inter := parseCheckAndInterpretWithMemoryMetering(t, script, meter)

		_, err := inter.Invoke("main")
		require.NoError(t, err)

		// creation: 2 + 2
		// result: 2
		assert.Equal(t, uint64(6), meter.getMemory(common.MemoryKindNumber))
	})

	t.Run("bitwise right-shift", func(t *testing.T) {

		t.Parallel()

		script := `
            pub fun main() {
                let x = 10 as Word16 >> 2 as Word16
            }
        `

		meter := newTestMemoryGauge()
		inter := parseCheckAndInterpretWithMemoryMetering(t, script, meter)

		_, err := inter.Invoke("main")
		require.NoError(t, err)

		// creation: 2 + 2
		// result: 2
		assert.Equal(t, uint64(6), meter.getMemory(common.MemoryKindNumber))
	})

	t.Run("logical operations", func(t *testing.T) {

		t.Parallel()

		script := `
            pub fun main() {
                let x: Word16 = 1
                x == 1
                x != 1
                x > 1
                x >= 1
                x < 1
                x <= 1
            }
        `

		meter := newTestMemoryGauge()
		inter := parseCheckAndInterpretWithMemoryMetering(t, script, meter)

		_, err := inter.Invoke("main")
		require.NoError(t, err)

		assert.Equal(t, uint64(6), meter.getMemory(common.MemoryKindBool))
	})
}

func TestInterpretWord32Metering(t *testing.T) {

	t.Parallel()

	t.Run("creation", func(t *testing.T) {

		t.Parallel()

		script := `
            pub fun main() {
                let x = 1 as Word32
            }
        `

		meter := newTestMemoryGauge()
		inter := parseCheckAndInterpretWithMemoryMetering(t, script, meter)

		_, err := inter.Invoke("main")
		require.NoError(t, err)

		// creation: 4
		assert.Equal(t, uint64(4), meter.getMemory(common.MemoryKindNumber))
	})

	t.Run("addition", func(t *testing.T) {

		t.Parallel()

		script := `
            pub fun main() {
                let x = 1 as Word32 + 2 as Word32
            }
        `

		meter := newTestMemoryGauge()
		inter := parseCheckAndInterpretWithMemoryMetering(t, script, meter)

		_, err := inter.Invoke("main")
		require.NoError(t, err)

		// creation: 4 + 4
		// result: 4
		assert.Equal(t, uint64(12), meter.getMemory(common.MemoryKindNumber))
	})

	t.Run("subtraction", func(t *testing.T) {

		t.Parallel()

		script := `
            pub fun main() {
                let x = 3 as Word32 - 2 as Word32
            }
        `

		meter := newTestMemoryGauge()
		inter := parseCheckAndInterpretWithMemoryMetering(t, script, meter)

		_, err := inter.Invoke("main")
		require.NoError(t, err)

		// creation: 4 + 4
		// result: 4
		assert.Equal(t, uint64(12), meter.getMemory(common.MemoryKindNumber))
	})

	t.Run("multiplication", func(t *testing.T) {

		t.Parallel()

		script := `
            pub fun main() {
                let x = 1 as Word32 * 2 as Word32
            }
        `

		meter := newTestMemoryGauge()
		inter := parseCheckAndInterpretWithMemoryMetering(t, script, meter)

		_, err := inter.Invoke("main")
		require.NoError(t, err)

		// creation: 4 + 4
		// result: 4
		assert.Equal(t, uint64(12), meter.getMemory(common.MemoryKindNumber))
	})

	t.Run("division", func(t *testing.T) {

		t.Parallel()

		script := `
            pub fun main() {
                let x = 10 as Word32 / 2 as Word32
            }
        `

		meter := newTestMemoryGauge()
		inter := parseCheckAndInterpretWithMemoryMetering(t, script, meter)

		_, err := inter.Invoke("main")
		require.NoError(t, err)

		// creation: 4 + 4
		// result: 4
		assert.Equal(t, uint64(12), meter.getMemory(common.MemoryKindNumber))
	})

	t.Run("modulo", func(t *testing.T) {

		t.Parallel()

		script := `
            pub fun main() {
                let x = 10 as Word32 % 2 as Word32
            }
        `

		meter := newTestMemoryGauge()
		inter := parseCheckAndInterpretWithMemoryMetering(t, script, meter)

		_, err := inter.Invoke("main")
		require.NoError(t, err)

		// creation: 4 + 4
		// result: 4
		assert.Equal(t, uint64(12), meter.getMemory(common.MemoryKindNumber))
	})

	t.Run("bitwise or", func(t *testing.T) {

		t.Parallel()

		script := `
            pub fun main() {
                let x = 10 as Word32 | 2 as Word32
            }
        `

		meter := newTestMemoryGauge()
		inter := parseCheckAndInterpretWithMemoryMetering(t, script, meter)

		_, err := inter.Invoke("main")
		require.NoError(t, err)

		// creation: 4 + 4
		// result: 4
		assert.Equal(t, uint64(12), meter.getMemory(common.MemoryKindNumber))
	})

	t.Run("bitwise xor", func(t *testing.T) {

		t.Parallel()

		script := `
            pub fun main() {
                let x = 10 as Word32 ^ 2 as Word32
            }
        `

		meter := newTestMemoryGauge()
		inter := parseCheckAndInterpretWithMemoryMetering(t, script, meter)

		_, err := inter.Invoke("main")
		require.NoError(t, err)

		// creation: 4 + 4
		// result: 4
		assert.Equal(t, uint64(12), meter.getMemory(common.MemoryKindNumber))
	})

	t.Run("bitwise and", func(t *testing.T) {

		t.Parallel()

		script := `
            pub fun main() {
                let x = 10 as Word32 & 2 as Word32
            }
        `

		meter := newTestMemoryGauge()
		inter := parseCheckAndInterpretWithMemoryMetering(t, script, meter)

		_, err := inter.Invoke("main")
		require.NoError(t, err)

		// creation: 4 + 4
		// result: 4
		assert.Equal(t, uint64(12), meter.getMemory(common.MemoryKindNumber))
	})

	t.Run("bitwise left-shift", func(t *testing.T) {

		t.Parallel()

		script := `
            pub fun main() {
                let x = 10 as Word32 << 2 as Word32
            }
        `

		meter := newTestMemoryGauge()
		inter := parseCheckAndInterpretWithMemoryMetering(t, script, meter)

		_, err := inter.Invoke("main")
		require.NoError(t, err)

		// creation: 4 + 4
		// result: 4
		assert.Equal(t, uint64(12), meter.getMemory(common.MemoryKindNumber))
	})

	t.Run("bitwise right-shift", func(t *testing.T) {

		t.Parallel()

		script := `
            pub fun main() {
                let x = 10 as Word32 >> 2 as Word32
            }
        `

		meter := newTestMemoryGauge()
		inter := parseCheckAndInterpretWithMemoryMetering(t, script, meter)

		_, err := inter.Invoke("main")
		require.NoError(t, err)

		// creation: 4 + 4
		// result: 4
		assert.Equal(t, uint64(12), meter.getMemory(common.MemoryKindNumber))
	})

	t.Run("logical operations", func(t *testing.T) {

		t.Parallel()

		script := `
            pub fun main() {
                let x: Word32 = 1
                x == 1
                x != 1
                x > 1
                x >= 1
                x < 1
                x <= 1
            }
        `

		meter := newTestMemoryGauge()
		inter := parseCheckAndInterpretWithMemoryMetering(t, script, meter)

		_, err := inter.Invoke("main")
		require.NoError(t, err)

		assert.Equal(t, uint64(6), meter.getMemory(common.MemoryKindBool))
	})
}

func TestInterpretWord64Metering(t *testing.T) {

	t.Parallel()

	t.Run("creation", func(t *testing.T) {

		t.Parallel()

		script := `
            pub fun main() {
                let x = 1 as Word64
            }
        `

		meter := newTestMemoryGauge()
		inter := parseCheckAndInterpretWithMemoryMetering(t, script, meter)

		_, err := inter.Invoke("main")
		require.NoError(t, err)

		// creation: 8
		assert.Equal(t, uint64(8), meter.getMemory(common.MemoryKindNumber))
	})

	t.Run("addition", func(t *testing.T) {

		t.Parallel()

		script := `
            pub fun main() {
                let x = 1 as Word64 + 2 as Word64
            }
        `

		meter := newTestMemoryGauge()
		inter := parseCheckAndInterpretWithMemoryMetering(t, script, meter)

		_, err := inter.Invoke("main")
		require.NoError(t, err)

		// creation: 8 + 8
		// result: 8
		assert.Equal(t, uint64(24), meter.getMemory(common.MemoryKindNumber))
	})

	t.Run("subtraction", func(t *testing.T) {

		t.Parallel()

		script := `
            pub fun main() {
                let x = 3 as Word64 - 2 as Word64
            }
        `

		meter := newTestMemoryGauge()
		inter := parseCheckAndInterpretWithMemoryMetering(t, script, meter)

		_, err := inter.Invoke("main")
		require.NoError(t, err)

		// creation: 8 + 8
		// result: 8
		assert.Equal(t, uint64(24), meter.getMemory(common.MemoryKindNumber))
	})

	t.Run("multiplication", func(t *testing.T) {

		t.Parallel()

		script := `
            pub fun main() {
                let x = 1 as Word64 * 2 as Word64
            }
        `

		meter := newTestMemoryGauge()
		inter := parseCheckAndInterpretWithMemoryMetering(t, script, meter)

		_, err := inter.Invoke("main")
		require.NoError(t, err)

		// creation: 8 + 8
		// result: 8
		assert.Equal(t, uint64(24), meter.getMemory(common.MemoryKindNumber))
	})

	t.Run("division", func(t *testing.T) {

		t.Parallel()

		script := `
            pub fun main() {
                let x = 10 as Word64 / 2 as Word64
            }
        `

		meter := newTestMemoryGauge()
		inter := parseCheckAndInterpretWithMemoryMetering(t, script, meter)

		_, err := inter.Invoke("main")
		require.NoError(t, err)

		// creation: 8 + 8
		// result: 8
		assert.Equal(t, uint64(24), meter.getMemory(common.MemoryKindNumber))
	})

	t.Run("modulo", func(t *testing.T) {

		t.Parallel()

		script := `
            pub fun main() {
                let x = 10 as Word64 % 2 as Word64
            }
        `

		meter := newTestMemoryGauge()
		inter := parseCheckAndInterpretWithMemoryMetering(t, script, meter)

		_, err := inter.Invoke("main")
		require.NoError(t, err)

		// creation: 8 + 8
		// result: 8
		assert.Equal(t, uint64(24), meter.getMemory(common.MemoryKindNumber))
	})

	t.Run("bitwise or", func(t *testing.T) {

		t.Parallel()

		script := `
            pub fun main() {
                let x = 10 as Word64 | 2 as Word64
            }
        `

		meter := newTestMemoryGauge()
		inter := parseCheckAndInterpretWithMemoryMetering(t, script, meter)

		_, err := inter.Invoke("main")
		require.NoError(t, err)

		// creation: 8 + 8
		// result: 8
		assert.Equal(t, uint64(24), meter.getMemory(common.MemoryKindNumber))
	})

	t.Run("bitwise xor", func(t *testing.T) {

		t.Parallel()

		script := `
            pub fun main() {
                let x = 10 as Word64 ^ 2 as Word64
            }
        `

		meter := newTestMemoryGauge()
		inter := parseCheckAndInterpretWithMemoryMetering(t, script, meter)

		_, err := inter.Invoke("main")
		require.NoError(t, err)

		// creation: 8 + 8
		// result: 8
		assert.Equal(t, uint64(24), meter.getMemory(common.MemoryKindNumber))
	})

	t.Run("bitwise and", func(t *testing.T) {

		t.Parallel()

		script := `
            pub fun main() {
                let x = 10 as Word64 & 2 as Word64
            }
        `

		meter := newTestMemoryGauge()
		inter := parseCheckAndInterpretWithMemoryMetering(t, script, meter)

		_, err := inter.Invoke("main")
		require.NoError(t, err)

		// creation: 8 + 8
		// result: 8
		assert.Equal(t, uint64(24), meter.getMemory(common.MemoryKindNumber))
	})

	t.Run("bitwise left-shift", func(t *testing.T) {

		t.Parallel()

		script := `
            pub fun main() {
                let x = 10 as Word64 << 2 as Word64
            }
        `

		meter := newTestMemoryGauge()
		inter := parseCheckAndInterpretWithMemoryMetering(t, script, meter)

		_, err := inter.Invoke("main")
		require.NoError(t, err)

		// creation: 8 + 8
		// result: 8
		assert.Equal(t, uint64(24), meter.getMemory(common.MemoryKindNumber))
	})

	t.Run("bitwise right-shift", func(t *testing.T) {

		t.Parallel()

		script := `
            pub fun main() {
                let x = 10 as Word64 >> 2 as Word64
            }
        `

		meter := newTestMemoryGauge()
		inter := parseCheckAndInterpretWithMemoryMetering(t, script, meter)

		_, err := inter.Invoke("main")
		require.NoError(t, err)

		// creation: 8 + 8
		// result: 8
		assert.Equal(t, uint64(24), meter.getMemory(common.MemoryKindNumber))
	})

	t.Run("logical operations", func(t *testing.T) {

		t.Parallel()

		script := `
            pub fun main() {
                let x: Word64 = 1
                x == 1
                x != 1
                x > 1
                x >= 1
                x < 1
                x <= 1
            }
        `

		meter := newTestMemoryGauge()
		inter := parseCheckAndInterpretWithMemoryMetering(t, script, meter)

		_, err := inter.Invoke("main")
		require.NoError(t, err)

		assert.Equal(t, uint64(6), meter.getMemory(common.MemoryKindBool))
	})
}

func TestInterpretBoolMetering(t *testing.T) {
	t.Parallel()

	t.Run("creation", func(t *testing.T) {
		t.Parallel()

		script := `
            pub fun main() {
                let x: Bool = true
            }
        `
		meter := newTestMemoryGauge()
		inter := parseCheckAndInterpretWithMemoryMetering(t, script, meter)

		_, err := inter.Invoke("main")
		require.NoError(t, err)

		assert.Equal(t, uint64(1), meter.getMemory(common.MemoryKindBool))
	})

	t.Run("negation", func(t *testing.T) {
		t.Parallel()

		script := `
            pub fun main() {
                !true
            }
        `
		meter := newTestMemoryGauge()
		inter := parseCheckAndInterpretWithMemoryMetering(t, script, meter)

		_, err := inter.Invoke("main")
		require.NoError(t, err)

		assert.Equal(t, uint64(2), meter.getMemory(common.MemoryKindBool))
	})

	t.Run("equality, true", func(t *testing.T) {
		t.Parallel()

		script := `
            pub fun main() {
                true == true
            }
        `
		meter := newTestMemoryGauge()
		inter := parseCheckAndInterpretWithMemoryMetering(t, script, meter)

		_, err := inter.Invoke("main")
		require.NoError(t, err)

		assert.Equal(t, uint64(3), meter.getMemory(common.MemoryKindBool))
	})

	t.Run("equality, false", func(t *testing.T) {
		t.Parallel()

		script := `
            pub fun main() {
                true == false
            }
        `
		meter := newTestMemoryGauge()
		inter := parseCheckAndInterpretWithMemoryMetering(t, script, meter)

		_, err := inter.Invoke("main")
		require.NoError(t, err)

		assert.Equal(t, uint64(3), meter.getMemory(common.MemoryKindBool))
	})

	t.Run("inequality", func(t *testing.T) {
		t.Parallel()

		script := `
            pub fun main() {
                true != false
            }
        `
		meter := newTestMemoryGauge()
		inter := parseCheckAndInterpretWithMemoryMetering(t, script, meter)

		_, err := inter.Invoke("main")
		require.NoError(t, err)

		assert.Equal(t, uint64(3), meter.getMemory(common.MemoryKindBool))
	})
}

func TestInterpretNilMetering(t *testing.T) {
	t.Parallel()

	t.Run("creation", func(t *testing.T) {
		t.Parallel()

		script := `
            pub fun main() {
                let x: Bool? = nil
            }
        `
		meter := newTestMemoryGauge()
		inter := parseCheckAndInterpretWithMemoryMetering(t, script, meter)

		_, err := inter.Invoke("main")
		require.NoError(t, err)

		assert.Equal(t, uint64(1), meter.getMemory(common.MemoryKindNil))
		assert.Equal(t, uint64(0), meter.getMemory(common.MemoryKindBool))
	})
}

func TestInterpretVoidMetering(t *testing.T) {
	t.Parallel()

	t.Run("returnless function", func(t *testing.T) {
		t.Parallel()

		script := `
            pub fun main() {
            }
        `
		meter := newTestMemoryGauge()
		inter := parseCheckAndInterpretWithMemoryMetering(t, script, meter)

		_, err := inter.Invoke("main")
		require.NoError(t, err)

		assert.Equal(t, uint64(1), meter.getMemory(common.MemoryKindVoid))
	})

	t.Run("returning function", func(t *testing.T) {
		t.Parallel()

		script := `
            pub fun main(): Bool {
                return true
            }
        `
		meter := newTestMemoryGauge()
		inter := parseCheckAndInterpretWithMemoryMetering(t, script, meter)

		_, err := inter.Invoke("main")
		require.NoError(t, err)

		assert.Equal(t, uint64(0), meter.getMemory(common.MemoryKindVoid))
	})
}

func TestInterpretStorageReferenceValueMetering(t *testing.T) {
	t.Parallel()

	t.Run("creation", func(t *testing.T) {
		t.Parallel()

		script := `
              resource R {}

              pub fun main(account: AuthAccount) {
                  account.borrow<&R>(from: /storage/r)
              }
            `

		meter := newTestMemoryGauge()
		inter := parseCheckAndInterpretWithMemoryMetering(t, script, meter)

		account := newTestAuthAccountValue(inter, interpreter.AddressValue{})
		_, err := inter.Invoke("main", account)
		require.NoError(t, err)

		assert.Equal(t, uint64(1), meter.getMemory(common.MemoryKindStorageReferenceValue))
	})
}

func TestInterpretEphemeralReferenceValueMetering(t *testing.T) {
	t.Parallel()

	t.Run("creation", func(t *testing.T) {
		t.Parallel()

		script := `
          resource R {}

          pub fun main(): &Int {
              let x: Int = 1
              let y = &x as &Int
              return y
          }
        `

		meter := newTestMemoryGauge()
		inter := parseCheckAndInterpretWithMemoryMetering(t, script, meter)

		_, err := inter.Invoke("main")
		require.NoError(t, err)

		assert.Equal(t, uint64(1), meter.getMemory(common.MemoryKindEphemeralReferenceValue))
	})

	t.Run("creation, optional", func(t *testing.T) {
		t.Parallel()

		script := `
          resource R {}

          pub fun main(): &Int {
              let x: Int? = 1
              let y = &x as &Int?
              return y!
          }
        `

		meter := newTestMemoryGauge()
		inter := parseCheckAndInterpretWithMemoryMetering(t, script, meter)

		_, err := inter.Invoke("main")
		require.NoError(t, err)

		assert.Equal(t, uint64(1), meter.getMemory(common.MemoryKindEphemeralReferenceValue))
	})
}

func TestInterpretCharacterMetering(t *testing.T) {
	t.Parallel()

	t.Run("creation", func(t *testing.T) {
		t.Parallel()

		script := `
            pub fun main() {
                let x: Character = "a"
            }
        `
		meter := newTestMemoryGauge()
		inter := parseCheckAndInterpretWithMemoryMetering(t, script, meter)

		_, err := inter.Invoke("main")
		require.NoError(t, err)

		// The lexer meters the literal "a" as a string.
		// To avoid double-counting, it is NOT metered as a Character as well.
		assert.Equal(t, uint64(0), meter.getMemory(common.MemoryKindCharacter))
		assert.Equal(t, uint64(4), meter.getMemory(common.MemoryKindString))
	})

	t.Run("assignment", func(t *testing.T) {
		t.Parallel()

		script := `
            pub fun main() {
                let x: Character = "a"
                let y = x
            }
        `
		meter := newTestMemoryGauge()
		inter := parseCheckAndInterpretWithMemoryMetering(t, script, meter)

		_, err := inter.Invoke("main")
		require.NoError(t, err)

		// The lexer meters the literal "a" as a string.
		// To avoid double-counting, it is NOT metered as a Character as well.
		// Since characters are immutable, assigning them also does not allocate memory for them.
		assert.Equal(t, uint64(0), meter.getMemory(common.MemoryKindCharacter))
		assert.Equal(t, uint64(4), meter.getMemory(common.MemoryKindString))
	})

	t.Run("from string GetKey", func(t *testing.T) {
		t.Parallel()

		script := `
            pub fun main() {
                let x: String = "a"
                let y: Character = x[0]
            }
        `
		meter := newTestMemoryGauge()
		inter := parseCheckAndInterpretWithMemoryMetering(t, script, meter)

		_, err := inter.Invoke("main")
		require.NoError(t, err)

		assert.Equal(t, uint64(1), meter.getMemory(common.MemoryKindCharacter))
	})
}

func TestInterpretAddressValueMetering(t *testing.T) {
	t.Parallel()

	t.Run("creation", func(t *testing.T) {
		t.Parallel()

		script := `
            pub fun main() {
                let x: Address = 0x0
            }
        `
		meter := newTestMemoryGauge()
		inter := parseCheckAndInterpretWithMemoryMetering(t, script, meter)

		_, err := inter.Invoke("main")
		require.NoError(t, err)

		assert.Equal(t, uint64(1), meter.getMemory(common.MemoryKindAddress))
	})

	t.Run("convert", func(t *testing.T) {
		t.Parallel()

		script := `
            pub fun main() {
                let x = Address(0x0)
            }
        `
		meter := newTestMemoryGauge()
		inter := parseCheckAndInterpretWithMemoryMetering(t, script, meter)

		_, err := inter.Invoke("main")
		require.NoError(t, err)

		assert.Equal(t, uint64(1), meter.getMemory(common.MemoryKindAddress))
	})
}

func TestInterpretPathValueMetering(t *testing.T) {
	t.Parallel()

	t.Run("creation", func(t *testing.T) {
		t.Parallel()

		script := `
            pub fun main() {
                let x = /public/bar
            }
        `
		meter := newTestMemoryGauge()
		inter := parseCheckAndInterpretWithMemoryMetering(t, script, meter)

		_, err := inter.Invoke("main")
		require.NoError(t, err)

		assert.Equal(t, uint64(1), meter.getMemory(common.MemoryKindPathValue))
	})

	t.Run("convert", func(t *testing.T) {
		t.Parallel()

		script := `
            pub fun main() {
                let x = PublicPath(identifier: "bar")
            }
        `
		meter := newTestMemoryGauge()
		inter := parseCheckAndInterpretWithMemoryMetering(t, script, meter)

		_, err := inter.Invoke("main")
		require.NoError(t, err)

		assert.Equal(t, uint64(1), meter.getMemory(common.MemoryKindPathValue))
	})
}

func TestInterpretCapabilityValueMetering(t *testing.T) {
	t.Parallel()

	t.Run("creation", func(t *testing.T) {
		t.Parallel()

		script := `
            resource R {}

            pub fun main(account: AuthAccount) {
                let r <- create R()
                account.save(<-r, to: /storage/r)
                let x = account.link<&R>(/public/capo, target: /storage/r)
            }
        `
		meter := newTestMemoryGauge()
		inter := parseCheckAndInterpretWithMemoryMetering(t, script, meter)

		account := newTestAuthAccountValue(inter, interpreter.AddressValue{})
		_, err := inter.Invoke("main", account)
		require.NoError(t, err)

		assert.Equal(t, uint64(1), meter.getMemory(common.MemoryKindCapabilityValue))
		assert.Equal(t, uint64(4), meter.getMemory(common.MemoryKindPathValue))
		assert.Equal(t, uint64(2), meter.getMemory(common.MemoryKindReferenceStaticType))
	})

	t.Run("array element", func(t *testing.T) {
		t.Parallel()

		script := `
            resource R {}

            pub fun main(account: AuthAccount) {
                let r <- create R()
                account.save(<-r, to: /storage/r)
                let x = account.link<&R>(/public/capo, target: /storage/r)

				let y = [x]
            }
        `
		meter := newTestMemoryGauge()
		inter := parseCheckAndInterpretWithMemoryMetering(t, script, meter)

		account := newTestAuthAccountValue(inter, interpreter.AddressValue{})
		_, err := inter.Invoke("main", account)
		require.NoError(t, err)

		assert.Equal(t, uint64(3), meter.getMemory(common.MemoryKindCapabilityStaticType))
	})
}

func TestInterpretLinkValueMetering(t *testing.T) {
	t.Parallel()

	t.Run("creation", func(t *testing.T) {
		t.Parallel()

		script := `
            resource R {}

            pub fun main(account: AuthAccount) {
                account.link<&R>(/public/capo, target: /private/p)
            }
        `
		meter := newTestMemoryGauge()
		inter := parseCheckAndInterpretWithMemoryMetering(t, script, meter)

		account := newTestAuthAccountValue(inter, interpreter.AddressValue{})
		_, err := inter.Invoke("main", account)
		require.NoError(t, err)

		// Metered twice only when Atree validation is enabled.
		assert.Equal(t, uint64(2), meter.getMemory(common.MemoryKindLinkValue))
		assert.Equal(t, uint64(2), meter.getMemory(common.MemoryKindReferenceStaticType))
	})
}

func TestVariableMetering(t *testing.T) {
	t.Parallel()

	t.Run("globals", func(t *testing.T) {
		t.Parallel()

		script := `
            var a = 3
            let b = false

            pub fun main() {
                
            }
        `
		meter := newTestMemoryGauge()
		inter := parseCheckAndInterpretWithMemoryMetering(t, script, meter)

		_, err := inter.Invoke("main")
		require.NoError(t, err)

		assert.Equal(t, uint64(3), meter.getMemory(common.MemoryKindVariable))
	})

	t.Run("params", func(t *testing.T) {
		t.Parallel()

		script := `
            pub fun main(a: String, b: Bool) {
                
            }
        `
		meter := newTestMemoryGauge()
		inter := parseCheckAndInterpretWithMemoryMetering(t, script, meter)

		_, err := inter.Invoke("main", interpreter.NewUnmeteredStringValue(""), interpreter.NewUnmeteredBoolValue(false))
		require.NoError(t, err)

		assert.Equal(t, uint64(3), meter.getMemory(common.MemoryKindVariable))
	})

	t.Run("nested params", func(t *testing.T) {
		t.Parallel()

		script := `
            pub fun main() {
                var x = fun (x: String, y: Bool) {}
            }
        `
		meter := newTestMemoryGauge()
		inter := parseCheckAndInterpretWithMemoryMetering(t, script, meter)

		_, err := inter.Invoke("main")
		require.NoError(t, err)

		assert.Equal(t, uint64(2), meter.getMemory(common.MemoryKindVariable))
	})

	t.Run("applied nested params", func(t *testing.T) {
		t.Parallel()

		script := `
            pub fun main() {
                var x = fun (x: String, y: Bool) {}
                x("", false)
            }
        `
		meter := newTestMemoryGauge()
		inter := parseCheckAndInterpretWithMemoryMetering(t, script, meter)

		_, err := inter.Invoke("main")
		require.NoError(t, err)

		assert.Equal(t, uint64(4), meter.getMemory(common.MemoryKindVariable))
	})
}

func TestInterpretFix64Metering(t *testing.T) {

	t.Parallel()

	t.Run("creation", func(t *testing.T) {

		t.Parallel()

		script := `
            pub fun main() {
                let x: Fix64 = 1.4
            }
        `

		meter := newTestMemoryGauge()
		inter := parseCheckAndInterpretWithMemoryMetering(t, script, meter)

		_, err := inter.Invoke("main")
		require.NoError(t, err)

		assert.Equal(t, uint64(8), meter.getMemory(common.MemoryKindNumber))
	})

	t.Run("addition", func(t *testing.T) {

		t.Parallel()

		script := `
            pub fun main() {
                let x: Fix64 = 1.4 + 2.5
            }
        `

		meter := newTestMemoryGauge()
		inter := parseCheckAndInterpretWithMemoryMetering(t, script, meter)

		_, err := inter.Invoke("main")
		require.NoError(t, err)

		// two literals: 8 + 8
		// result: 8
		assert.Equal(t, uint64(24), meter.getMemory(common.MemoryKindNumber))
	})

	t.Run("saturating addition", func(t *testing.T) {

		t.Parallel()

		script := `
            pub fun main() {
                let x: Fix64 = 1.4
                let y: Fix64 = x.saturatingAdd(2.5)
            }
        `

		meter := newTestMemoryGauge()
		inter := parseCheckAndInterpretWithMemoryMetering(t, script, meter)

		_, err := inter.Invoke("main")
		require.NoError(t, err)

		// two literals: 8 + 8
		// result: 8
		assert.Equal(t, uint64(24), meter.getMemory(common.MemoryKindNumber))
	})

	t.Run("subtraction", func(t *testing.T) {

		t.Parallel()

		script := `
            pub fun main() {
                let x: Fix64 = 1.4 - 2.5
            }
        `

		meter := newTestMemoryGauge()
		inter := parseCheckAndInterpretWithMemoryMetering(t, script, meter)

		_, err := inter.Invoke("main")
		require.NoError(t, err)

		// two literals: 8 + 8
		// result: 8
		assert.Equal(t, uint64(24), meter.getMemory(common.MemoryKindNumber))
	})

	t.Run("saturating subtraction", func(t *testing.T) {

		t.Parallel()

		script := `
            pub fun main() {
                let x: Fix64 = 1.4
                let y: Fix64 = x.saturatingSubtract(2.5)
            }
        `

		meter := newTestMemoryGauge()
		inter := parseCheckAndInterpretWithMemoryMetering(t, script, meter)

		_, err := inter.Invoke("main")
		require.NoError(t, err)

		// two literals: 8 + 8
		// result: 8
		assert.Equal(t, uint64(24), meter.getMemory(common.MemoryKindNumber))
	})

	t.Run("multiplication", func(t *testing.T) {

		t.Parallel()

		script := `
            pub fun main() {
                let x: Fix64 = 1.4 * 2.5
            }
        `

		meter := newTestMemoryGauge()
		inter := parseCheckAndInterpretWithMemoryMetering(t, script, meter)

		_, err := inter.Invoke("main")
		require.NoError(t, err)

		// two literals: 8 + 8
		// result: 8
		assert.Equal(t, uint64(24), meter.getMemory(common.MemoryKindNumber))
	})

	t.Run("saturating multiplication", func(t *testing.T) {

		t.Parallel()

		script := `
            pub fun main() {
                let x: Fix64 = 1.4
                let y: Fix64 = x.saturatingMultiply(2.5)
            }
        `

		meter := newTestMemoryGauge()
		inter := parseCheckAndInterpretWithMemoryMetering(t, script, meter)

		_, err := inter.Invoke("main")
		require.NoError(t, err)

		// two literals: 8 + 8
		// result: 8
		assert.Equal(t, uint64(24), meter.getMemory(common.MemoryKindNumber))
	})

	t.Run("division", func(t *testing.T) {

		t.Parallel()

		script := `
            pub fun main() {
                let x: Fix64 = 3.4 / 2.5
            }
        `

		meter := newTestMemoryGauge()
		inter := parseCheckAndInterpretWithMemoryMetering(t, script, meter)

		_, err := inter.Invoke("main")
		require.NoError(t, err)

		// two literals: 8 + 8
		// result: 8
		assert.Equal(t, uint64(24), meter.getMemory(common.MemoryKindNumber))
	})

	t.Run("saturating division", func(t *testing.T) {

		t.Parallel()

		script := `
            pub fun main() {
                let x: Fix64 = 3.4
                let y: Fix64 = x.saturatingMultiply(2.5)
            }
        `

		meter := newTestMemoryGauge()
		inter := parseCheckAndInterpretWithMemoryMetering(t, script, meter)

		_, err := inter.Invoke("main")
		require.NoError(t, err)

		// two literals: 8 + 8
		// result: 8
		assert.Equal(t, uint64(24), meter.getMemory(common.MemoryKindNumber))
	})

	t.Run("modulo", func(t *testing.T) {

		t.Parallel()

		script := `
            pub fun main() {
                let x: Fix64 = 3.4 % 2.5
            }
        `

		meter := newTestMemoryGauge()
		inter := parseCheckAndInterpretWithMemoryMetering(t, script, meter)

		_, err := inter.Invoke("main")
		require.NoError(t, err)

		// two literals: 8 + 8
		// quotient (div) : 8
		// truncatedQuotient: 8
		// truncatedQuotient.Mul(o): 8
		// result: 8
		assert.Equal(t, uint64(48), meter.getMemory(common.MemoryKindNumber))
	})

	t.Run("negation", func(t *testing.T) {

		t.Parallel()

		script := `
            pub fun main() {
                let x: Fix64 = 1.4
                let y: Fix64 = -x
            }
        `

		meter := newTestMemoryGauge()
		inter := parseCheckAndInterpretWithMemoryMetering(t, script, meter)

		_, err := inter.Invoke("main")
		require.NoError(t, err)

		// x: 8
		// y: 8
		assert.Equal(t, uint64(16), meter.getMemory(common.MemoryKindNumber))
	})

	t.Run("creation as supertype", func(t *testing.T) {

		t.Parallel()

		script := `
            pub fun main() {
                let x: FixedPoint = -1.4
            }
        `

		meter := newTestMemoryGauge()
		inter := parseCheckAndInterpretWithMemoryMetering(t, script, meter)

		_, err := inter.Invoke("main")
		require.NoError(t, err)

		assert.Equal(t, uint64(8), meter.getMemory(common.MemoryKindNumber))
	})

	t.Run("logical operations", func(t *testing.T) {

		t.Parallel()

		script := `
            pub fun main() {
                let x: Fix64 = 1.0
                x == 1.0
                x != 1.0
                x > 1.0
                x >= 1.0
                x < 1.0
                x <= 1.0
            }
        `

		meter := newTestMemoryGauge()
		inter := parseCheckAndInterpretWithMemoryMetering(t, script, meter)

		_, err := inter.Invoke("main")
		require.NoError(t, err)

		assert.Equal(t, uint64(6), meter.getMemory(common.MemoryKindBool))
	})
}

func TestInterpretUFix64Metering(t *testing.T) {

	t.Parallel()

	t.Run("creation", func(t *testing.T) {

		t.Parallel()

		script := `
            pub fun main() {
                let x: UFix64 = 1.4
            }
        `

		meter := newTestMemoryGauge()
		inter := parseCheckAndInterpretWithMemoryMetering(t, script, meter)

		_, err := inter.Invoke("main")
		require.NoError(t, err)

		assert.Equal(t, uint64(8), meter.getMemory(common.MemoryKindNumber))
	})

	t.Run("addition", func(t *testing.T) {

		t.Parallel()

		script := `
            pub fun main() {
                let x: UFix64 = 1.4 + 2.5
            }
        `

		meter := newTestMemoryGauge()
		inter := parseCheckAndInterpretWithMemoryMetering(t, script, meter)

		_, err := inter.Invoke("main")
		require.NoError(t, err)

		// two literals: 8 + 8
		// result: 8
		assert.Equal(t, uint64(24), meter.getMemory(common.MemoryKindNumber))
	})

	t.Run("saturating addition", func(t *testing.T) {

		t.Parallel()

		script := `
            pub fun main() {
                let x: UFix64 = 1.4
                let y: UFix64 = x.saturatingAdd(2.5)
            }
        `

		meter := newTestMemoryGauge()
		inter := parseCheckAndInterpretWithMemoryMetering(t, script, meter)

		_, err := inter.Invoke("main")
		require.NoError(t, err)

		// two literals: 8 + 8
		// result: 8
		assert.Equal(t, uint64(24), meter.getMemory(common.MemoryKindNumber))
	})

	t.Run("subtraction", func(t *testing.T) {

		t.Parallel()

		script := `
            pub fun main() {
                let x: UFix64 = 2.5 - 1.4 
            }
        `

		meter := newTestMemoryGauge()
		inter := parseCheckAndInterpretWithMemoryMetering(t, script, meter)

		_, err := inter.Invoke("main")
		require.NoError(t, err)

		// two literals: 8 + 8
		// result: 8
		assert.Equal(t, uint64(24), meter.getMemory(common.MemoryKindNumber))
	})

	t.Run("saturating subtraction", func(t *testing.T) {

		t.Parallel()

		script := `
            pub fun main() {
                let x: UFix64 = 1.4
                let y: UFix64 = x.saturatingSubtract(2.5)
            }
        `

		meter := newTestMemoryGauge()
		inter := parseCheckAndInterpretWithMemoryMetering(t, script, meter)

		_, err := inter.Invoke("main")
		require.NoError(t, err)

		// two literals: 8 + 8
		// result: 8
		assert.Equal(t, uint64(24), meter.getMemory(common.MemoryKindNumber))
	})

	t.Run("multiplication", func(t *testing.T) {

		t.Parallel()

		script := `
            pub fun main() {
                let x: UFix64 = 1.4 * 2.5
            }
        `

		meter := newTestMemoryGauge()
		inter := parseCheckAndInterpretWithMemoryMetering(t, script, meter)

		_, err := inter.Invoke("main")
		require.NoError(t, err)

		// two literals: 8 + 8
		// result: 8
		assert.Equal(t, uint64(24), meter.getMemory(common.MemoryKindNumber))
	})

	t.Run("saturating multiplication", func(t *testing.T) {

		t.Parallel()

		script := `
            pub fun main() {
                let x: UFix64 = 1.4
                let y: UFix64 = x.saturatingMultiply(2.5)
            }
        `

		meter := newTestMemoryGauge()
		inter := parseCheckAndInterpretWithMemoryMetering(t, script, meter)

		_, err := inter.Invoke("main")
		require.NoError(t, err)

		// two literals: 8 + 8
		// result: 8
		assert.Equal(t, uint64(24), meter.getMemory(common.MemoryKindNumber))
	})

	t.Run("division", func(t *testing.T) {

		t.Parallel()

		script := `
            pub fun main() {
                let x: UFix64 = 3.4 / 2.5
            }
        `

		meter := newTestMemoryGauge()
		inter := parseCheckAndInterpretWithMemoryMetering(t, script, meter)

		_, err := inter.Invoke("main")
		require.NoError(t, err)

		// two literals: 8 + 8
		// result: 8
		assert.Equal(t, uint64(24), meter.getMemory(common.MemoryKindNumber))
	})

	t.Run("saturating division", func(t *testing.T) {

		t.Parallel()

		script := `
            pub fun main() {
                let x: UFix64 = 3.4
                let y: UFix64 = x.saturatingMultiply(2.5)
            }
        `

		meter := newTestMemoryGauge()
		inter := parseCheckAndInterpretWithMemoryMetering(t, script, meter)

		_, err := inter.Invoke("main")
		require.NoError(t, err)

		// two literals: 8 + 8
		// result: 8
		assert.Equal(t, uint64(24), meter.getMemory(common.MemoryKindNumber))
	})

	t.Run("modulo", func(t *testing.T) {

		t.Parallel()

		script := `
            pub fun main() {
                let x: UFix64 = 3.4 % 2.5
            }
        `

		meter := newTestMemoryGauge()
		inter := parseCheckAndInterpretWithMemoryMetering(t, script, meter)

		_, err := inter.Invoke("main")
		require.NoError(t, err)

		// two literals: 8 + 8
		// quotient (div) : 8
		// truncatedQuotient: 8
		// truncatedQuotient.Mul(o): 8
		// result: 8
		assert.Equal(t, uint64(48), meter.getMemory(common.MemoryKindNumber))
	})

	t.Run("creation as supertype", func(t *testing.T) {

		t.Parallel()

		script := `
            pub fun main() {
                let x: FixedPoint = 1.4
            }
        `

		meter := newTestMemoryGauge()
		inter := parseCheckAndInterpretWithMemoryMetering(t, script, meter)

		_, err := inter.Invoke("main")
		require.NoError(t, err)

		assert.Equal(t, uint64(8), meter.getMemory(common.MemoryKindNumber))
	})

	t.Run("logical operations", func(t *testing.T) {

		t.Parallel()

		script := `
            pub fun main() {
                let x: UFix64 = 1.0
                x == 1.0
                x != 1.0
                x > 1.0
                x >= 1.0
                x < 1.0
                x <= 1.0
            }
        `

		meter := newTestMemoryGauge()
		inter := parseCheckAndInterpretWithMemoryMetering(t, script, meter)

		_, err := inter.Invoke("main")
		require.NoError(t, err)

		assert.Equal(t, uint64(6), meter.getMemory(common.MemoryKindBool))
	})
}

func TestTokenMetering(t *testing.T) {
	t.Parallel()

	t.Run("identifier tokens", func(t *testing.T) {
		t.Parallel()

		script := `
            pub fun main() {
                var x: String = "hello"
            }

            pub struct foo {
                var x: Int

                init() {
                    self.x = 4
                }
            }
        `
		meter := newTestMemoryGauge()
		inter := parseCheckAndInterpretWithMemoryMetering(t, script, meter)

		_, err := inter.Invoke("main")
		require.NoError(t, err)

		assert.Equal(t, uint64(15), meter.getMemory(common.MemoryKindSyntaxToken))
		assert.Equal(t, uint64(17), meter.getMemory(common.MemoryKindValueToken))
		assert.Equal(t, uint64(25), meter.getMemory(common.MemoryKindSpaceToken))
		assert.Equal(t, uint64(257), meter.getMemory(common.MemoryKindRawString))
	})

	t.Run("syntax tokens", func(t *testing.T) {
		t.Parallel()

		script := `
            pub fun main() {
                var a: [String] = []
                var b = 4 + 6
                var c = true && false != false
                var d = 4 as! AnyStruct
            }
        `
		meter := newTestMemoryGauge()
		inter := parseCheckAndInterpretWithMemoryMetering(t, script, meter)

		_, err := inter.Invoke("main")
		require.NoError(t, err)
		assert.Equal(t, uint64(17), meter.getMemory(common.MemoryKindSyntaxToken))
		assert.Equal(t, uint64(19), meter.getMemory(common.MemoryKindValueToken))
		assert.Equal(t, uint64(31), meter.getMemory(common.MemoryKindSpaceToken))
		assert.Equal(t, uint64(235), meter.getMemory(common.MemoryKindRawString))
	})

	t.Run("comments", func(t *testing.T) {
		t.Parallel()

		script := `
            /*  first line
                second line
            */

            // single line comment
            pub fun main() {}
        `
		meter := newTestMemoryGauge()
		inter := parseCheckAndInterpretWithMemoryMetering(t, script, meter)

		_, err := inter.Invoke("main")
		require.NoError(t, err)

		// block comment start, end, (, ), {, }
		// Line comment start is not emitted
		assert.Equal(t, uint64(6), meter.getMemory(common.MemoryKindSyntaxToken))

		assert.Equal(t, uint64(5), meter.getMemory(common.MemoryKindValueToken))
		assert.Equal(t, uint64(7), meter.getMemory(common.MemoryKindSpaceToken))
		assert.Equal(t, uint64(149), meter.getMemory(common.MemoryKindRawString))
	})

	t.Run("numeric literals", func(t *testing.T) {
		t.Parallel()

		script := `
            pub fun main() {
                var a = 1
                var b = 0b1
                var c = 0o1
                var d = 0x1
                var e = 1.4
            }
        `
		meter := newTestMemoryGauge()
		inter := parseCheckAndInterpretWithMemoryMetering(t, script, meter)

		_, err := inter.Invoke("main")
		require.NoError(t, err)
		assert.Equal(t, uint64(9), meter.getMemory(common.MemoryKindSyntaxToken))
		assert.Equal(t, uint64(18), meter.getMemory(common.MemoryKindValueToken))
		assert.Equal(t, uint64(26), meter.getMemory(common.MemoryKindSpaceToken))
		assert.Equal(t, uint64(225), meter.getMemory(common.MemoryKindRawString))
	})
}

func TestInterpreterStringLocationMetering(t *testing.T) {
	t.Parallel()

	t.Run("creation", func(t *testing.T) {
		t.Parallel()

		// Raw string count with empty location

		script := `
            struct S {}

            pub fun main(account: AuthAccount) {
                let s = CompositeType("")
            }
        `
		meter := newTestMemoryGauge()
		inter := parseCheckAndInterpretWithMemoryMetering(t, script, meter)
		account := newTestAuthAccountValue(inter, interpreter.AddressValue{})
		_, err := inter.Invoke("main", account)
		require.NoError(t, err)

		emptyLocationStringCount := meter.getMemory(common.MemoryKindRawString)

		// Raw string count with non-empty location

		script = `
            struct S {}

            pub fun main(account: AuthAccount) {
                let s = CompositeType("S.test.S")
            }
        `

		meter = newTestMemoryGauge()
		inter = parseCheckAndInterpretWithMemoryMetering(t, script, meter)
		account = newTestAuthAccountValue(inter, interpreter.AddressValue{})
		_, err = inter.Invoke("main", account)
		require.NoError(t, err)

		testLocationStringCount := meter.getMemory(common.MemoryKindRawString)

		// raw string location is "test"
		assert.Equal(t, uint64(5), testLocationStringCount-emptyLocationStringCount)

		assert.Equal(t, uint64(1), meter.getMemory(common.MemoryKindCompositeStaticType))

		assert.Equal(t, uint64(1), meter.getMemory(common.MemoryKindCompositeStaticType))
	})
}

func TestInterpretIdentifierMetering(t *testing.T) {
	t.Parallel()

	t.Run("variable", func(t *testing.T) {
		t.Parallel()

		script := `
            pub fun main() {
                let foo = 4
                let bar = 5
            }
        `
		meter := newTestMemoryGauge()
		inter := parseCheckAndInterpretWithMemoryMetering(t, script, meter)

		_, err := inter.Invoke("main")
		require.NoError(t, err)

		// 'main', 'foo', 'bar', empty-return-type
		assert.Equal(t, uint64(4), meter.getMemory(common.MemoryKindIdentifier))
	})

	t.Run("parameters", func(t *testing.T) {
		t.Parallel()

		script := `
            pub fun main(foo: String, bar: String) {
            }
        `
		meter := newTestMemoryGauge()
		inter := parseCheckAndInterpretWithMemoryMetering(t, script, meter)

		_, err := inter.Invoke(
			"main",
			interpreter.NewUnmeteredStringValue("x"),
			interpreter.NewUnmeteredStringValue("y"),
		)
		require.NoError(t, err)

		// 'main', 'foo', 'String', 'bar', 'String', empty-return-type
		assert.Equal(t, uint64(6), meter.getMemory(common.MemoryKindIdentifier))
	})

	t.Run("composite declaration", func(t *testing.T) {
		t.Parallel()

		script := `
            pub fun main() {}

            pub struct foo {
                var x: String
                var y: String

                init() {
                    self.x = "a"
                    self.y = "b"
                }

                pub fun bar() {}
            }
        `

		meter := newTestMemoryGauge()
		inter := parseCheckAndInterpretWithMemoryMetering(t, script, meter)

		_, err := inter.Invoke("main")
		require.NoError(t, err)
		assert.Equal(t, uint64(16), meter.getMemory(common.MemoryKindIdentifier))
	})

	t.Run("member resolvers", func(t *testing.T) {
		t.Parallel()

		script := `
            pub fun main() {            // 2 - 'main', empty-return-type
                let foo = ["a", "b"]    // 1
                foo.length              // 3 - 'foo', 'length', constant field resolver
                foo.length              // 3 - 'foo', 'length', constant field resolver (not re-used)
                foo.removeFirst()       // 3 - 'foo', 'removeFirst', function resolver
                foo.removeFirst()       // 3 - 'foo', 'removeFirst', function resolver (not re-used)
            }
        `

		meter := newTestMemoryGauge()
		inter := parseCheckAndInterpretWithMemoryMetering(t, script, meter)

		_, err := inter.Invoke("main")
		require.NoError(t, err)
		assert.Equal(t, uint64(15), meter.getMemory(common.MemoryKindIdentifier))
		assert.Equal(t, uint64(3), meter.getMemory(common.MemoryKindPrimitiveStaticType))
	})
}

func TestInterpretInterfaceStaticType(t *testing.T) {
	t.Parallel()

	t.Run("RestrictedType", func(t *testing.T) {
		t.Parallel()

		script := `
			struct interface I {}

			pub fun main() {
				let type = Type<AnyStruct{I}>()

				RestrictedType(
					identifier: type.identifier,
					restrictions: [type.identifier]
				)
			}
        `

		meter := newTestMemoryGauge()
		inter := parseCheckAndInterpretWithMemoryMetering(t, script, meter)

		_, err := inter.Invoke("main")
		require.NoError(t, err)

		assert.Equal(t, uint64(1), meter.getMemory(common.MemoryKindInterfaceStaticType))
		assert.Equal(t, uint64(1), meter.getMemory(common.MemoryKindRestrictedStaticType))
	})
}

func TestInterpretFunctionStaticType(t *testing.T) {
	t.Parallel()

	t.Run("FunctionType", func(t *testing.T) {
		t.Parallel()

		script := `
            pub fun main() {
                FunctionType(parameters: [], return: Type<Never>())
            }
        `

		meter := newTestMemoryGauge()
		inter := parseCheckAndInterpretWithMemoryMetering(t, script, meter)

		_, err := inter.Invoke("main")
		require.NoError(t, err)

		assert.Equal(t, uint64(1), meter.getMemory(common.MemoryKindFunctionStaticType))
	})

	t.Run("array element", func(t *testing.T) {
		t.Parallel()

		script := `
            pub fun hello() {}

            pub fun main() {
                let a = [hello]
            }
        `

		meter := newTestMemoryGauge()
		inter := parseCheckAndInterpretWithMemoryMetering(t, script, meter)

		_, err := inter.Invoke("main")
		require.NoError(t, err)

		assert.Equal(t, uint64(2), meter.getMemory(common.MemoryKindFunctionStaticType))
	})

	t.Run("set bound function to variable", func(t *testing.T) {
		t.Parallel()

		script := `
            pub struct S {
                fun naught() {}
            }

            pub fun main() {
                let x = S()
                let y = x.naught
            }
        `

		meter := newTestMemoryGauge()
		inter := parseCheckAndInterpretWithMemoryMetering(t, script, meter)

		_, err := inter.Invoke("main")
		require.NoError(t, err)

		assert.Equal(t, uint64(1), meter.getMemory(common.MemoryKindFunctionStaticType))
	})

	t.Run("isInstance", func(t *testing.T) {
		t.Parallel()

		script := `
            pub struct S {
                fun naught() {}
            }

            pub fun main() {
                let x = S()
                x.naught.isInstance(Type<Int>())
            }
        `

		meter := newTestMemoryGauge()
		inter := parseCheckAndInterpretWithMemoryMetering(t, script, meter)

		_, err := inter.Invoke("main")
		require.NoError(t, err)

		assert.Equal(t, uint64(1), meter.getMemory(common.MemoryKindFunctionStaticType))
	})
}

func TestInterpretASTMetering(t *testing.T) {
	t.Parallel()

	t.Run("arguments", func(t *testing.T) {
		t.Parallel()

		script := `
            pub fun main() {
                foo(a: "hello", b: 23)
                bar("hello", 23)
            }

            pub fun foo(a: String, b: Int) {
            }

            pub fun bar(_ a: String, _ b: Int) {
            }
        `
		meter := newTestMemoryGauge()
		inter := parseCheckAndInterpretWithMemoryMetering(t, script, meter)

		_, err := inter.Invoke("main")
		require.NoError(t, err)

		assert.Equal(t, uint64(4), meter.getMemory(common.MemoryKindArgument))
	})

	t.Run("blocks", func(t *testing.T) {
		script := `
            pub fun main() {
                var i = 0
                if i != 0 {
                    i = 0
                }

                while i < 2 {
                    i = i + 1
                }

                var a = "foo"
                switch i {
                    case 1:
                        a = "foo_1"
                    case 2:
                        a = "foo_2"
                    case 3:
                        a = "foo_3"
                }
            }
        `

		meter := newTestMemoryGauge()
		inter := parseCheckAndInterpretWithMemoryMetering(t, script, meter)

		_, err := inter.Invoke("main")
		require.NoError(t, err)
		assert.Equal(t, uint64(7), meter.getMemory(common.MemoryKindBlock))
		assert.Equal(t, uint64(1), meter.getMemory(common.MemoryKindFunctionBlock))
	})

	t.Run("declarations", func(t *testing.T) {
		script := `
            import Foo from 0x42

            pub let x = 1
            pub var y = 2

            pub fun main() {
                var z = 3
            }

            pub fun foo(_ x: String, _ y: Int) {}

            pub struct A {
                pub var a: String

                init() {
                    self.a = "hello"
                }
            }

            pub struct interface B {}

            pub resource C {
                let a: Int

                init() {
                    self.a = 6
                }
            }

            pub resource interface D {}

            pub enum E: Int8 {
                pub case a
                pub case b
                pub case c
            }

            transaction {}

            #pragma
        `

		importedChecker, err := checker.ParseAndCheckWithOptions(t,
			`
                pub let Foo = 1
            `,
			checker.ParseAndCheckOptions{
				Location: utils.ImportedLocation,
			},
		)
		require.NoError(t, err)

		meter := newTestMemoryGauge()
		inter, err := parseCheckAndInterpretWithOptionsAndMemoryMetering(
			t,
			script,
			ParseCheckAndInterpretOptions{
				CheckerOptions: []sema.Option{
					sema.WithImportHandler(
						func(_ *sema.Checker, _ common.Location, _ ast.Range) (sema.Import, error) {
							return sema.ElaborationImport{
								Elaboration: importedChecker.Elaboration,
							}, nil
						},
					),
				},
				Options: []interpreter.Option{
					interpreter.WithImportLocationHandler(
						func(inter *interpreter.Interpreter, location common.Location) interpreter.Import {
							require.IsType(t, common.AddressLocation{}, location)
							program := interpreter.ProgramFromChecker(importedChecker)
							subInterpreter, err := inter.NewSubInterpreter(program, location)
							if err != nil {
								panic(err)
							}

							return interpreter.InterpreterImport{
								Interpreter: subInterpreter,
							}
						},
					),
				},
			},
			meter,
		)
		require.NoError(t, err)

		_, err = inter.Invoke("main")
		require.NoError(t, err)

		assert.Equal(t, uint64(4), meter.getMemory(common.MemoryKindFunctionDeclaration))
		assert.Equal(t, uint64(3), meter.getMemory(common.MemoryKindCompositeDeclaration))
		assert.Equal(t, uint64(2), meter.getMemory(common.MemoryKindInterfaceDeclaration))
		assert.Equal(t, uint64(3), meter.getMemory(common.MemoryKindEnumCaseDeclaration))
		assert.Equal(t, uint64(2), meter.getMemory(common.MemoryKindFieldDeclaration))
		assert.Equal(t, uint64(1), meter.getMemory(common.MemoryKindTransactionDeclaration))
		assert.Equal(t, uint64(1), meter.getMemory(common.MemoryKindImportDeclaration))
		assert.Equal(t, uint64(3), meter.getMemory(common.MemoryKindVariableDeclaration))
		assert.Equal(t, uint64(2), meter.getMemory(common.MemoryKindSpecialFunctionDeclaration))
		assert.Equal(t, uint64(1), meter.getMemory(common.MemoryKindPragmaDeclaration))

		assert.Equal(t, uint64(4), meter.getMemory(common.MemoryKindFunctionBlock))
		assert.Equal(t, uint64(2), meter.getMemory(common.MemoryKindParameter))
		assert.Equal(t, uint64(4), meter.getMemory(common.MemoryKindParameterList))
		assert.Equal(t, uint64(1), meter.getMemory(common.MemoryKindProgram))
		assert.Equal(t, uint64(13), meter.getMemory(common.MemoryKindMembers))
	})

	t.Run("statements", func(t *testing.T) {
		t.Parallel()

		script := `
            pub fun main() {
                var a = 5

                while a < 10 {               // while
                    if a == 5 {              // if
                        a = a + 1            // assignment
                        continue             // continue
                    }
                    break                    // break
                }

                foo()                        // expression statement

                for value in [1, 2, 3] {}    // for

                var r1 <- create bar()
                var r2 <- create bar()
                r1 <-> r2                    // swap

                destroy r1                   // expression statement
                destroy r2                   // expression statement

                switch a {                   // switch
                    case 1:
                        a = 2                // assignment
                }
            }

            pub fun foo(): Int {
                 return 5                    // return
            }

            resource bar {}

            pub contract Events {
                event FooEvent(x: Int, y: Int)

                fun events() {
                    emit FooEvent(x: 1, y: 2)    // emit
                }
            }
        `
		meter := newTestMemoryGauge()

		inter, err := parseCheckAndInterpretWithOptionsAndMemoryMetering(
			t,
			script,
			ParseCheckAndInterpretOptions{
				Options: []interpreter.Option{
					interpreter.WithContractValueHandler(func(
						inter *interpreter.Interpreter,
						compositeType *sema.CompositeType,
						constructorGenerator func(common.Address) *interpreter.HostFunctionValue,
						invocationRange ast.Range,
					) *interpreter.CompositeValue {
						// Just return a dummy value
						return &interpreter.CompositeValue{}
					}),
				},
			},
			meter,
		)
		require.NoError(t, err)

		_, err = inter.Invoke("main")
		require.NoError(t, err)

		assert.Equal(t, uint64(2), meter.getMemory(common.MemoryKindAssignmentStatement))
		assert.Equal(t, uint64(1), meter.getMemory(common.MemoryKindBreakStatement))
		assert.Equal(t, uint64(1), meter.getMemory(common.MemoryKindContinueStatement))
		assert.Equal(t, uint64(1), meter.getMemory(common.MemoryKindIfStatement))
		assert.Equal(t, uint64(1), meter.getMemory(common.MemoryKindForStatement))
		assert.Equal(t, uint64(1), meter.getMemory(common.MemoryKindWhileStatement))
		assert.Equal(t, uint64(1), meter.getMemory(common.MemoryKindReturnStatement))
		assert.Equal(t, uint64(1), meter.getMemory(common.MemoryKindSwapStatement))
		assert.Equal(t, uint64(3), meter.getMemory(common.MemoryKindExpressionStatement))
		assert.Equal(t, uint64(1), meter.getMemory(common.MemoryKindSwitchStatement))
		assert.Equal(t, uint64(1), meter.getMemory(common.MemoryKindEmitStatement))

		assert.Equal(t, uint64(5), meter.getMemory(common.MemoryKindTransfer))
		assert.Equal(t, uint64(6), meter.getMemory(common.MemoryKindMembers))
		assert.Equal(t, uint64(7), meter.getMemory(common.MemoryKindPrimitiveStaticType))
	})

	t.Run("expressions", func(t *testing.T) {
		t.Parallel()

		script := `
            pub fun main() {
                var a = 5                                // integer expr
                var b = 1.2 + 2.3                        // binary, fixed-point expr
                var c = !true                            // unary, boolean expr
                var d: String? = "hello"                 // string expr
                var e = nil                              // nil expr
                var f: [AnyStruct] = [[], [], []]        // array expr
                var g: {Int: {Int: AnyStruct}} = {1:{}}  // nil expr
                var h <- create bar()                    // create, identifier, invocation
                var i = h.baz                            // member access, identifier x2
                destroy h                                // destroy
                var j = f[0]                             // index access, identifier, integer
                var k = fun() {}                         // function expr
                k()                                      // identifier, invocation
                var l = c ? 1 : 2                        // conditional, identifier, integer x2
                var m = d as AnyStruct                   // casting, identifier
                var n = &d as &AnyStruct                 // reference, casting, identifier
                var o = d!                               // force, identifier
                var p = /public/somepath                 // path
            }

            resource bar {
                let baz: Int
                init() {
                    self.baz = 0x4
                }
            }
        `
		meter := newTestMemoryGauge()

		inter := parseCheckAndInterpretWithMemoryMetering(t, script, meter)

		_, err := inter.Invoke("main")
		require.NoError(t, err)

		assert.Equal(t, uint64(1), meter.getMemory(common.MemoryKindBooleanExpression))
		assert.Equal(t, uint64(1), meter.getMemory(common.MemoryKindNilExpression))
		assert.Equal(t, uint64(1), meter.getMemory(common.MemoryKindStringExpression))
		assert.Equal(t, uint64(6), meter.getMemory(common.MemoryKindIntegerExpression))
		assert.Equal(t, uint64(2), meter.getMemory(common.MemoryKindFixedPointExpression))
		assert.Equal(t, uint64(7), meter.getMemory(common.MemoryKindArrayExpression))
		assert.Equal(t, uint64(3), meter.getMemory(common.MemoryKindDictionaryExpression))
		assert.Equal(t, uint64(10), meter.getMemory(common.MemoryKindIdentifierExpression))
		assert.Equal(t, uint64(2), meter.getMemory(common.MemoryKindInvocationExpression))
		assert.Equal(t, uint64(2), meter.getMemory(common.MemoryKindMemberExpression))
		assert.Equal(t, uint64(1), meter.getMemory(common.MemoryKindIndexExpression))
		assert.Equal(t, uint64(1), meter.getMemory(common.MemoryKindConditionalExpression))
		assert.Equal(t, uint64(1), meter.getMemory(common.MemoryKindUnaryExpression))
		assert.Equal(t, uint64(1), meter.getMemory(common.MemoryKindBinaryExpression))
		assert.Equal(t, uint64(1), meter.getMemory(common.MemoryKindFunctionExpression))
		assert.Equal(t, uint64(2), meter.getMemory(common.MemoryKindCastingExpression))
		assert.Equal(t, uint64(1), meter.getMemory(common.MemoryKindCreateExpression))
		assert.Equal(t, uint64(1), meter.getMemory(common.MemoryKindDestroyExpression))
		assert.Equal(t, uint64(1), meter.getMemory(common.MemoryKindReferenceExpression))
		assert.Equal(t, uint64(1), meter.getMemory(common.MemoryKindForceExpression))
		assert.Equal(t, uint64(1), meter.getMemory(common.MemoryKindPathExpression))
		assert.Equal(t, uint64(1), meter.getMemory(common.MemoryKindDictionaryEntry))
		assert.Equal(t, uint64(24), meter.getMemory(common.MemoryKindPrimitiveStaticType))
	})

	t.Run("types", func(t *testing.T) {
		t.Parallel()

		script := `
            pub fun main() {
                var a: Int = 5                                     // nominal type
                var b: String? = "hello"                           // optional type
                var c: [Int; 2] = [1, 2]                           // constant sized type
                var d: [String] = []                               // variable sized type
                var e: {Int: String} = {}                          // dictionary type

                var f: ((String):Int) = fun(_a: String): Int {     // function type
                    return 1
                }

                var g = &a as &Int                                 // reference type
                var h: AnyStruct{foo} = bar()                      // restricted type
                var i: Capability<&bar>? = nil                     // instantiation type
            }

            struct interface foo {}

            struct bar: foo {}
        `
		meter := newTestMemoryGauge()

		inter := parseCheckAndInterpretWithMemoryMetering(t, script, meter)

		_, err := inter.Invoke("main")
		require.NoError(t, err)

		assert.Equal(t, uint64(1), meter.getMemory(common.MemoryKindConstantSizedType))
		assert.Equal(t, uint64(1), meter.getMemory(common.MemoryKindDictionaryType))
		assert.Equal(t, uint64(1), meter.getMemory(common.MemoryKindFunctionType))
		assert.Equal(t, uint64(1), meter.getMemory(common.MemoryKindInstantiationType))
		assert.Equal(t, uint64(17), meter.getMemory(common.MemoryKindNominalType))
		assert.Equal(t, uint64(2), meter.getMemory(common.MemoryKindOptionalType))
		assert.Equal(t, uint64(2), meter.getMemory(common.MemoryKindReferenceType))
		assert.Equal(t, uint64(1), meter.getMemory(common.MemoryKindRestrictedType))
		assert.Equal(t, uint64(1), meter.getMemory(common.MemoryKindVariableSizedType))

		assert.Equal(t, uint64(15), meter.getMemory(common.MemoryKindTypeAnnotation))
	})

	t.Run("position info", func(t *testing.T) {
		script := `
            pub let x = 1
            pub var y = 2

            pub fun main() {
                var z = 3
            }

            pub fun foo(_ x: String, _ y: Int) {}

            pub struct A {
                pub var a: String

                init() {
                    self.a = "hello"
                }
            }

            pub struct interface B {}
        `

		meter := newTestMemoryGauge()

		inter := parseCheckAndInterpretWithMemoryMetering(t, script, meter)

		_, err := inter.Invoke("main")
		require.NoError(t, err)

		assert.Equal(t, uint64(232), meter.getMemory(common.MemoryKindPosition))
		assert.Equal(t, uint64(126), meter.getMemory(common.MemoryKindRange))
	})
}<|MERGE_RESOLUTION|>--- conflicted
+++ resolved
@@ -94,9 +94,7 @@
 		assert.Equal(t, uint64(25), meter.getMemory(common.MemoryKindArrayBase))
 		assert.Equal(t, uint64(9), meter.getMemory(common.MemoryKindArrayLength))
 		assert.Equal(t, uint64(4), meter.getMemory(common.MemoryKindVariable))
-<<<<<<< HEAD
 		assert.Equal(t, uint64(1), meter.getMemory(common.MemoryKindElaboration))
-=======
 		// 1 Int8 for type
 		// 2 String: 1 for type, 1 for value
 		// 3 Bool: 1 for type, 2 for value
@@ -105,7 +103,6 @@
 		// 1 for `y`
 		// 4 for `z`
 		assert.Equal(t, uint64(5), meter.getMemory(common.MemoryKindVariableSizedStaticType))
->>>>>>> d5202c16
 	})
 
 	t.Run("iteration", func(t *testing.T) {
