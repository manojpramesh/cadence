/*
 * Cadence - The resource-oriented smart contract programming language
 *
 * Copyright 2019-2022 Dapper Labs, Inc.
 *
 * Licensed under the Apache License, Version 2.0 (the "License");
 * you may not use this file except in compliance with the License.
 * You may obtain a copy of the License at
 *
 *   http://www.apache.org/licenses/LICENSE-2.0
 *
 * Unless required by applicable law or agreed to in writing, software
 * distributed under the License is distributed on an "AS IS" BASIS,
 * WITHOUT WARRANTIES OR CONDITIONS OF ANY KIND, either express or implied.
 * See the License for the specific language governing permissions and
 * limitations under the License.
 */

package ast

import (
	"encoding/json"
<<<<<<< HEAD

	"github.com/turbolent/prettier"
=======
	"strings"

	"github.com/onflow/cadence/runtime/common"
>>>>>>> e002d924
)

type Argument struct {
	Label                string    `json:",omitempty"`
	LabelStartPos        *Position `json:",omitempty"`
	LabelEndPos          *Position `json:",omitempty"`
	TrailingSeparatorPos Position
	Expression           Expression
}

func NewArgument(
	memoryGauge common.MemoryGauge,
	label string,
	labelStartPos,
	labelEndPos *Position,
	expression Expression,
) *Argument {
	common.UseMemory(memoryGauge, common.ArgumentMemoryUsage)
	return &Argument{
		Label:         label,
		LabelStartPos: labelStartPos,
		LabelEndPos:   labelEndPos,
		Expression:    expression,
	}
}

func NewUnlabeledArgument(memoryGauge common.MemoryGauge, expression Expression) *Argument {
	common.UseMemory(memoryGauge, common.ArgumentMemoryUsage)
	return &Argument{
		Expression: expression,
	}
}

func (a *Argument) StartPosition() Position {
	if a.LabelStartPos != nil {
		return *a.LabelStartPos
	}
	return a.Expression.StartPosition()
}

func (a *Argument) EndPosition(memoryGauge common.MemoryGauge) Position {
	return a.Expression.EndPosition(memoryGauge)
}

func (a *Argument) String() string {
	return Prettier(a)
}

func (a *Argument) MarshalJSON() ([]byte, error) {
	type Alias Argument
	return json.Marshal(&struct {
		Range
		*Alias
	}{
		Range: NewUnmeteredRangeFromPositioned(a),
		Alias: (*Alias)(a),
	})
}

func (a *Argument) Doc() prettier.Doc {
	argumentDoc := a.Expression.Doc()
	if a.Label == "" {
		return argumentDoc
	}
	return prettier.Concat{
		prettier.Text(a.Label + ": "),
		argumentDoc,
	}
}<|MERGE_RESOLUTION|>--- conflicted
+++ resolved
@@ -20,14 +20,10 @@
 
 import (
 	"encoding/json"
-<<<<<<< HEAD
 
 	"github.com/turbolent/prettier"
-=======
-	"strings"
 
 	"github.com/onflow/cadence/runtime/common"
->>>>>>> e002d924
 )
 
 type Argument struct {
